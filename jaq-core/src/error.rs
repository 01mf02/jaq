--- conflicted
+++ resolved
@@ -52,14 +52,6 @@
     Regex(String),
     /// `"a" | test("."; "b")`
     RegexFlag(char),
-<<<<<<< HEAD
-    /// `now`
-    SystemTime(String),
-    /// `"" | fromdateiso8601`
-    FromIso8601(Val, String),
-    /// `null | todateiso8601`
-    ToIso8601(Val, String),
-=======
     /// `123 | startswith("x")`
     StartsWith(Val, Val),
     /// `123 | endswith("x")`
@@ -68,7 +60,12 @@
     StripPrefix(Val, Val),
     /// `123 | rtrimstr("x")`
     StripSuffix(Val, Val),
->>>>>>> 51842813
+    /// `now`
+    SystemTime(String),
+    /// `"" | fromdateiso8601`
+    FromIso8601(Val, String),
+    /// `null | todateiso8601`
+    ToIso8601(Val, String),
     /// arbitrary errors for custom filters
     Custom(String),
 }
@@ -99,16 +96,13 @@
             Self::PathExp => write!(f, "invalid path expression"),
             Self::Regex(e) => write!(f, "invalid regex: {e}"),
             Self::RegexFlag(c) => write!(f, "invalid regex flag '{c}'"),
-<<<<<<< HEAD
-            Self::SystemTime(why) => write!(f, "Could not get system time: {why}"),
-            Self::FromIso8601(v, why) => write!(f, "cannot parse {v} as ISO-8601 timestamp: {why}"),
-            Self::ToIso8601(v, why) => write!(f, "cannot format {v} as ISO-8601 timestamp: {why}"),
-=======
             Self::StartsWith(l, r) => write!(f, "cannot check whether {l} starts with {r}"),
             Self::EndsWith(l, r) => write!(f, "cannot check whether {l} ends with {r}"),
             Self::StripPrefix(l, r) => write!(f, "cannot strip prefix {r} from {l}"),
             Self::StripSuffix(l, r) => write!(f, "cannot strip suffix {r} from {l}"),
->>>>>>> 51842813
+            Self::SystemTime(why) => write!(f, "Could not get system time: {why}"),
+            Self::FromIso8601(v, why) => write!(f, "cannot parse {v} as ISO-8601 timestamp: {why}"),
+            Self::ToIso8601(v, why) => write!(f, "cannot format {v} as ISO-8601 timestamp: {why}"),
             Self::Custom(e) => write!(f, "custom filter error: {e}"),
         }
     }

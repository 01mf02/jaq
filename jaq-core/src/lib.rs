--- conflicted
+++ resolved
@@ -15,11 +15,7 @@
 mod time;
 
 use alloc::string::{String, ToString};
-<<<<<<< HEAD
-use alloc::{boxed::Box, format, rc::Rc, vec::Vec};
-=======
-use alloc::{borrow::ToOwned, boxed::Box, rc::Rc, vec, vec::Vec};
->>>>>>> 69a2d1de
+use alloc::{borrow::ToOwned, boxed::Box, format, rc::Rc, vec::Vec};
 use jaq_interpret::results::{box_once, run_if_ok, then};
 use jaq_interpret::{Ctx, FilterT, Native, RunPtr, UpdatePtr};
 use jaq_interpret::{Error, Val, ValR, ValRs};
@@ -84,7 +80,7 @@
 fn length(v: &Val) -> ValR {
     match v {
         Val::Null => Ok(Val::Int(0)),
-        Val::Bool(_) => Err(Error::from_str(format!("{v} has no length"))),
+        Val::Bool(_) => Err(Error::str(format!("{v} has no length"))),
         Val::Int(i) => Ok(Val::Int(i.abs())),
         Val::Num(n) => length(&Val::from_dec_str(n)),
         Val::Float(f) => Ok(Val::Float(f.abs())),
@@ -149,11 +145,7 @@
 /// Convert a string into an array of its Unicode codepoints.
 fn explode(s: &str) -> Result<Vec<Val>, Error> {
     // conversion from u32 to isize may fail on 32-bit systems for high values of c
-    let conv = |c: char| {
-        Ok(Val::Int(
-            isize::try_from(c as u32).map_err(Error::from_str)?,
-        ))
-    };
+    let conv = |c: char| Ok(Val::Int(isize::try_from(c as u32).map_err(Error::str)?));
     s.chars().map(conv).collect()
 }
 
@@ -166,9 +158,9 @@
 fn as_codepoint(v: &Val) -> Result<char, Error> {
     let i = v.as_int()?;
     // conversion from isize to u32 may fail on 64-bit systems for high values of c
-    let u = u32::try_from(i).map_err(Error::from_str)?;
+    let u = u32::try_from(i).map_err(Error::str)?;
     // may fail e.g. on `[1114112] | implode`
-    char::from_u32(u).ok_or(Error::from_str(format!("cannot use {u} as character")))
+    char::from_u32(u).ok_or(Error::str(format!("cannot use {u} as character")))
 }
 
 /// Split a string by a given separator string.
@@ -191,32 +183,32 @@
 }
 
 fn to_sh(v: &Val) -> Result<String, Error> {
-    let fail = || alloc::format!("cannot escape for shell: {v}");
+    let fail = || format!("cannot escape for shell: {v}");
     Ok(match v {
-        Val::Str(s) => alloc::format!("'{}'", s.replace('\'', r#"'\''"#)),
-        Val::Arr(_) | Val::Obj(_) => return Err(Error::from_any(fail())),
+        Val::Str(s) => format!("'{}'", s.replace('\'', r#"'\''"#)),
+        Val::Arr(_) | Val::Obj(_) => return Err(Error::str(fail())),
         v => v.to_string(),
     })
 }
 
 fn fmt_row(v: &Val, f: impl Fn(&str) -> String) -> Result<String, Error> {
-    let fail = || alloc::format!("invalid value in a table row: {v}");
+    let fail = || format!("invalid value in a table row: {v}");
     Ok(match v {
         Val::Null => "".to_owned(),
         Val::Str(s) => f(s),
-        Val::Arr(_) | Val::Obj(_) => return Err(Error::from_any(fail())),
+        Val::Arr(_) | Val::Obj(_) => return Err(Error::str(fail())),
         v => v.to_string(),
     })
 }
 
 fn to_csv(vs: &[Val]) -> Result<String, Error> {
-    let fr = |v| fmt_row(v, |s| alloc::format!("\"{}\"", s.replace('"', "\"\"")));
+    let fr = |v| fmt_row(v, |s| format!("\"{}\"", s.replace('"', "\"\"")));
     Ok(vs.iter().map(fr).collect::<Result<Vec<_>, _>>()?.join(","))
 }
 
 const CORE_RUN: &[(&str, usize, RunPtr)] = &[
     ("inputs", 0, |_, cv| {
-        Box::new(cv.0.inputs().map(|r| r.map_err(Error::from_str)))
+        Box::new(cv.0.inputs().map(|r| r.map_err(Error::str)))
     }),
     ("length", 0, |_, cv| box_once(length(&cv.1))),
     ("keys_unsorted", 0, |_, cv| {
@@ -355,13 +347,12 @@
     SystemTime::now()
         .duration_since(UNIX_EPOCH)
         .map(|x| x.as_secs_f64())
-        .map_err(Error::from_str)
+        .map_err(Error::str)
 }
 
 #[cfg(feature = "std")]
 const STD: &[(&str, usize, RunPtr)] = &[("now", 0, |_, _| box_once(now().map(Val::Float)))];
 
-<<<<<<< HEAD
 #[cfg(feature = "parse_json")]
 /// Convert string to a single JSON value.
 fn from_json(s: &str) -> ValR {
@@ -369,14 +360,14 @@
     use hifijson::token::Lex;
     lexer
         .exactly_one(Val::parse)
-        .map_err(|e| Error::from_str(format!("cannot parse {s} as JSON: {e}")))
+        .map_err(|e| Error::str(format!("cannot parse {s} as JSON: {e}")))
 }
 
 #[cfg(feature = "parse_json")]
 const PARSE_JSON: &[(&str, usize, RunPtr)] = &[("fromjson", 0, |_, cv| {
     box_once(cv.1.as_str().and_then(|s| from_json(s)))
 })];
-=======
+
 #[cfg(feature = "format")]
 fn replace(s: &str, patterns: &[&str], replacements: &[&str]) -> String {
     let ac = aho_corasick::AhoCorasick::new(patterns).unwrap();
@@ -417,16 +408,15 @@
         box_once(
             general_purpose::STANDARD
                 .decode(cv.1.to_string_or_clone())
-                .map_err(Error::from_any)
+                .map_err(Error::str)
                 .and_then(|d| {
                     std::str::from_utf8(&d)
-                        .map_err(Error::from_any)
+                        .map_err(Error::str)
                         .map(|s| Val::str(s.to_owned()))
                 }),
         )
     }),
 ];
->>>>>>> 69a2d1de
 
 #[cfg(feature = "math")]
 const MATH: &[(&str, usize, RunPtr)] = &[

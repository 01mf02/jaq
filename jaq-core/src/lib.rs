--- conflicted
+++ resolved
@@ -376,9 +376,6 @@
 }
 
 #[cfg(feature = "std")]
-<<<<<<< HEAD
-const STD: &[(&str, usize, RunPtr)] = &[("now", 0, |_, _| once_with(|| now().map(Val::Float)))];
-=======
 const STD: &[(&str, usize, RunPtr)] = &[
     ("env", 0, |_, _| {
         box_once(Ok(Val::obj(
@@ -387,9 +384,8 @@
                 .collect(),
         )))
     }),
-    ("now", 0, |_, _| box_once(now().map(Val::Float))),
-];
->>>>>>> f24da821
+    ("now", 0, |_, _| once_with(|| now().map(Val::Float))),
+];
 
 #[cfg(feature = "parse_json")]
 /// Convert string to a single JSON value.

--- conflicted
+++ resolved
@@ -20,16 +20,12 @@
     core_run.chain(core_update)
 }
 
-<<<<<<< HEAD
-const CORE_RUN: [(&str, usize, RunPtr); 36] = [
-=======
 fn regex<'a, F: FilterT<'a>>(re: F, flags: F, s: bool, m: bool, cv: Cv<'a>) -> ValRs<'a> {
     let flags_re = flags.cartesian(re, (cv.0, cv.1.clone()));
     Box::new(flags_re.map(move |(flags, re)| Ok(Val::arr(cv.1.regex(&re?, &flags?, (s, m))?))))
 }
 
 const CORE_RUN: &[(&str, usize, RunPtr)] = &[
->>>>>>> 49af280a
     ("inputs", 0, |_, cv| {
         Box::new(cv.0.inputs.map(|r| r.map_err(Error::Parse)))
     }),

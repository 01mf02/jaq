--- conflicted
+++ resolved
@@ -71,177 +71,6 @@
     Native(Native, Vec<Filter>),
 }
 
-<<<<<<< HEAD
-type RunPtr = for<'a> fn(&'a [Filter], Cv<'a>) -> ValRs<'a>;
-type UpdatePtr = for<'a> fn(&'a [Filter], Cv<'a>, Box<dyn Update<'a> + 'a>) -> ValRs<'a>;
-
-fn box_once<'a, T: 'a>(x: T) -> Box<dyn Iterator<Item = T> + 'a> {
-    Box::new(core::iter::once(x))
-}
-
-const CORE: [(&str, usize, RunPtr); 31] = [
-    ("inputs", 0, |_, cv| {
-        Box::new(cv.0.inputs.map(|r| r.map_err(Error::Parse)))
-    }),
-    ("length", 0, |_, cv| box_once(cv.1.len())),
-    ("keys", 0, |_, cv| box_once(cv.1.keys().map(Val::arr))),
-    ("floor", 0, |_, cv| box_once(cv.1.round(|f| f.floor()))),
-    ("round", 0, |_, cv| box_once(cv.1.round(|f| f.round()))),
-    ("ceil", 0, |_, cv| box_once(cv.1.round(|f| f.ceil()))),
-    ("fromjson", 0, |_, cv| box_once(cv.1.from_json())),
-    ("tojson", 0, |_, cv| {
-        box_once(Ok(Val::str(cv.1.to_string())))
-    }),
-    ("explode", 0, |_, cv| box_once(cv.1.explode().map(Val::arr))),
-    ("implode", 0, |_, cv| box_once(cv.1.implode().map(Val::str))),
-    ("ascii_downcase", 0, |_, cv| {
-        box_once(cv.1.mutate_str(|s| s.make_ascii_lowercase()))
-    }),
-    ("ascii_upcase", 0, |_, cv| {
-        box_once(cv.1.mutate_str(|s| s.make_ascii_uppercase()))
-    }),
-    ("reverse", 0, |_, cv| {
-        box_once(cv.1.mutate_arr(|a| a.reverse()))
-    }),
-    ("now", 0, |_, _| {
-        use std::time::{SystemTime, UNIX_EPOCH};
-        let duration = SystemTime::now()
-            .duration_since(UNIX_EPOCH)
-            .map_err(|e| Error::SystemTime(e.to_string()));
-        box_once(duration.map(|x| x.as_secs_f64()).map(Val::Float))
-    }),
-    ("fromdateiso8601", 0, |_, cv| {
-        box_once(cv.1.from_iso8601().map(Val::Float))
-    }),
-    ("todateiso8601", 0, |_, cv| {
-        box_once(cv.1.to_iso8601().map(Val::str))
-    }),
-    ("sort", 0, |_, cv| box_once(cv.1.mutate_arr(|a| a.sort()))),
-    ("sort_by", 1, |args, cv| {
-        box_once(cv.1.sort_by(|v| args[0].run((cv.0.clone(), v))))
-    }),
-    ("group_by", 1, |args, cv| {
-        box_once(cv.1.group_by(|v| args[0].run((cv.0.clone(), v))))
-    }),
-    ("has", 1, |args, cv| {
-        let keys = args[0].run(cv.clone());
-        Box::new(keys.map(move |k| Ok(Val::Bool(cv.1.has(&k?)?))))
-    }),
-    ("contains", 1, |args, cv| {
-        let vals = args[0].run(cv.clone());
-        Box::new(vals.map(move |y| Ok(Val::Bool(cv.1.contains(&y?)))))
-    }),
-    ("split", 1, |args, cv| {
-        let seps = args[0].run(cv.clone());
-        Box::new(seps.map(move |sep| Ok(Val::arr(cv.1.split(&sep?)?))))
-    }),
-    ("matches", 2, |args, cv| {
-        args[0].regex(&args[1], false, true, cv)
-    }),
-    ("split_matches", 2, |args, cv| {
-        args[0].regex(&args[1], true, true, cv)
-    }),
-    ("split_", 2, |args, cv| {
-        args[0].regex(&args[1], true, false, cv)
-    }),
-    ("first", 1, |args, cv| Box::new(args[0].run(cv).take(1))),
-    ("last", 1, |args, cv| {
-        then(args[0].run(cv).try_fold(None, |_, x| Ok(Some(x?))), |y| {
-            Box::new(y.map(Ok).into_iter())
-        })
-    }),
-    ("limit", 2, |args, cv| {
-        let n = args[0].run(cv.clone()).map(|n| n?.as_int());
-        let f = move |n| args[1].run(cv.clone()).take(core::cmp::max(0, n) as usize);
-        Box::new(n.flat_map(move |n| then(n, |n| Box::new(f(n)))))
-    }),
-    // `range(min; max)` returns all integers `n` with `min <= n < max`.
-    //
-    // This implements a ~10x faster version of:
-    // ~~~ text
-    // range(min; max):
-    //   min as $min | max as $max | $min | select(. < $max) |
-    //   recurse(.+1 | select(. < $max))
-    // ~~~
-    ("range", 2, |args, cv| {
-        let prod = Filter::cartesian(&args[0], &args[1], cv);
-        let ranges = prod.map(|(l, u)| Ok((l?.as_int()?, u?.as_int()?)));
-        let f = |(l, u)| (l..u).map(|i| Ok(Val::Int(i)));
-        Box::new(ranges.flat_map(move |range| then(range, |lu| Box::new(f(lu)))))
-    }),
-    ("recurse_inner", 1, |args, cv| {
-        args[0].recurse1(true, false, cv)
-    }),
-    ("recurse_outer", 1, |args, cv| {
-        args[0].recurse1(false, true, cv)
-    }),
-];
-
-const CORE_UPDATE: [(&str, usize, RunPtr, UpdatePtr); 4] = [
-    (
-        "empty",
-        0,
-        |_, _| Box::new(core::iter::empty()),
-        |_, cv, _| box_once(Ok(cv.1)),
-    ),
-    (
-        "error",
-        0,
-        |_, cv| box_once(Err(Error::Val(cv.1))),
-        |_, cv, _| box_once(Err(Error::Val(cv.1))),
-    ),
-    (
-        "debug",
-        0,
-        |_, cv| box_once(Ok(cv.1.debug())),
-        |_, cv, f| f(cv.1.debug()),
-    ),
-    (
-        "recurse",
-        1,
-        |args, cv| args[0].recurse1(true, true, cv),
-        |args, cv, f| args[0].recurse_update(cv, f),
-    ),
-];
-
-pub fn natives() -> impl Iterator<Item = (String, usize, Native)> {
-    // TODO: make this more compact
-    let cores = CORE
-        .iter()
-        .map(|(name, arity, f)| (name.to_string(), *arity, Native::new(*f)));
-    let core_update = CORE_UPDATE.iter().map(|(name, arity, run, update)| {
-        (name.to_string(), *arity, Native::with_update(*run, *update))
-    });
-    cores.chain(core_update)
-}
-
-/// A filter whose behaviour is specified by function pointers.
-#[derive(Clone)]
-pub struct Native {
-    run: RunPtr,
-    update: UpdatePtr,
-}
-
-impl core::fmt::Debug for Native {
-    fn fmt(&self, f: &mut core::fmt::Formatter) -> core::fmt::Result {
-        f.debug_struct("Native").finish()
-    }
-}
-
-impl Native {
-    /// Create a new custom filter from a function.
-    pub const fn new(run: RunPtr) -> Self {
-        Self::with_update(run, |_, _, _| box_once(Err(Error::PathExp)))
-    }
-
-    /// Create a new custom filter from a run function and an update function (used for `filter |= ...`).
-    pub const fn with_update(run: RunPtr, update: UpdatePtr) -> Self {
-        Self { run, update }
-    }
-}
-
-=======
->>>>>>> 51842813
 // we can unfortunately not make a `Box<dyn ... + Clone>`
 // that is why we have to go through the pain of making a new trait here
 pub trait Update<'a>: Fn(Val) -> ValRs<'a> + DynClone {}

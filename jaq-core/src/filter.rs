--- conflicted
+++ resolved
@@ -83,14 +83,10 @@
         Box::new(cv.0.inputs.map(|r| r.map_err(Error::Parse)))
     }),
     ("length", 0, |_, cv| box_once(cv.1.len())),
-<<<<<<< HEAD
-    ("utf8bytelength", 0, |_, cv| box_once(cv.1.byte_len())),
     ("keys", 0, |_, cv| box_once(cv.1.keys().map(Val::arr))),
-=======
     ("keys_unsorted", 0, |_, cv| {
         box_once(cv.1.keys().map(Val::arr))
     }),
->>>>>>> 00ed64b1
     ("floor", 0, |_, cv| box_once(cv.1.round(|f| f.floor()))),
     ("round", 0, |_, cv| box_once(cv.1.round(|f| f.round()))),
     ("ceil", 0, |_, cv| box_once(cv.1.round(|f| f.ceil()))),
@@ -98,6 +94,7 @@
     ("tojson", 0, |_, cv| {
         box_once(Ok(Val::str(cv.1.to_string())))
     }),
+    ("utf8bytelength", 0, |_, cv| box_once(cv.1.byte_len())),
     ("explode", 0, |_, cv| box_once(cv.1.explode().map(Val::arr))),
     ("implode", 0, |_, cv| box_once(cv.1.implode().map(Val::str))),
     ("ascii_downcase", 0, |_, cv| {

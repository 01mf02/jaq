//! Filter execution.

use crate::box_iter::{self, box_once, flat_map_then, flat_map_then_with, flat_map_with, map_with};
use crate::compile::{Bind, Fold, Lut, Pattern, Tailrec, Term as Ast, TermId as Id};
use crate::fold::fold;
use crate::val::{ValT, ValX, ValXs};
use crate::{exn, rc_lazy_list, Bind as Arg, Error, Exn, Inputs, RcList};
use alloc::boxed::Box;
use dyn_clone::DynClone;

// we can unfortunately not make a `Box<dyn ... + Clone>`
// that is why we have to go through the pain of making a new trait here
pub trait Update<'a, V>: Fn(V) -> ValXs<'a, V> + DynClone {}

impl<'a, V, T: Fn(V) -> ValXs<'a, V> + Clone> Update<'a, V> for T {}

dyn_clone::clone_trait_object!(<'a, V> Update<'a, V>);

type BoxUpdate<'a, V> = Box<dyn Update<'a, V> + 'a>;

/// List of bindings.
#[derive(Clone, Debug, PartialEq, Eq)]
pub(crate) struct Vars<V>(RcList<Bind<V, usize, (Id, Self)>>);

impl<V> Vars<V> {
    fn get(&self, i: usize) -> Option<&Bind<V, usize, (Id, Self)>> {
        self.0.get(i)
    }
}

/// Filter execution context.
#[derive(Clone)]
pub struct Ctx<'a, V> {
    vars: Vars<V>,
    /// Number of bound labels at the current path
    ///
    /// This is used to create fresh break IDs.
    labels: usize,
    inputs: &'a Inputs<'a, V>,
}

impl<'a, V> Ctx<'a, V> {
    /// Construct a context.
    pub fn new(vars: impl IntoIterator<Item = V>, inputs: &'a Inputs<'a, V>) -> Self {
        Self {
            vars: Vars(RcList::new().extend(vars.into_iter().map(Bind::Var))),
            labels: 0,
            inputs,
        }
    }

    /// Add a new variable binding.
    fn cons_var(mut self, x: V) -> Self {
        self.vars.0 = self.vars.0.cons(Bind::Var(x));
        self
    }

    /// Add a new filter binding.
    fn cons_fun(mut self, (f, ctx): (Id, Self)) -> Self {
        self.vars.0 = self.vars.0.cons(Bind::Fun((f, ctx.vars)));
        self
    }

    fn cons_label(mut self) -> Self {
        self.labels += 1;
        self.vars.0 = self.vars.0.cons(Bind::Label(self.labels));
        self
    }

    /// Remove the `skip` most recent variable bindings.
    fn skip_vars(mut self, skip: usize) -> Self {
        if skip > 0 {
            self.vars.0 = self.vars.0.skip(skip).clone();
        }
        self
    }

    /// Replace variables in context with given ones.
    fn with_vars(&self, vars: Vars<V>) -> Self {
        Self {
            vars,
            labels: self.labels,
            inputs: self.inputs,
        }
    }

    /// Return remaining input values.
    pub fn inputs(&self) -> &'a Inputs<'a, V> {
        self.inputs
    }
}

impl<'a, V: Clone> Ctx<'a, V> {
    /// Remove the latest bound variable from the context.
    ///
    /// This is useful for writing [`Native`] filters.
    pub fn pop_var(&mut self) -> V {
        let (head, tail) = match core::mem::take(&mut self.vars.0).pop() {
            Some((Bind::Var(head), tail)) => (head, tail),
            _ => panic!(),
        };
        self.vars.0 = tail;
        head
    }

    /// Remove the latest bound function from the context.
    ///
    /// This is useful for writing [`Native`] filters.
    pub fn pop_fun(&mut self) -> (Id, Self) {
        let ((id, vars), tail) = match core::mem::take(&mut self.vars.0).pop() {
            Some((Bind::Fun(head), tail)) => (head, tail),
            _ => panic!(),
        };
        self.vars.0 = tail;
        (id, self.with_vars(vars))
    }
}

/// Enhance the context `ctx` with variables bound to the outputs of `args` executed on `cv`,
/// and return the enhanced contexts together with the original value of `cv`.
///
/// This is used when we call filters with variable arguments.
fn bind_vars<'a, F: FilterT, T: 'a + Clone>(
    args: &'a [Arg<Id>],
    lut: &'a Lut<F>,
    ctx: Ctx<'a, F::V>,
    cv: Cv<'a, F::V, T>,
    proj: fn(&T) -> F::V,
) -> ValXs<'a, Cv<'a, F::V, T>, F::V> {
    match args.split_first() {
        Some((Arg::Var(arg), [])) => map_with(
            arg.run(lut, (cv.0.clone(), proj(&cv.1))),
            (ctx, cv.1),
            |y, (ctx, v)| Ok((ctx.cons_var(y?), v)),
        ),
        Some((Arg::Fun(arg), [])) => box_once(Ok((ctx.cons_fun((*arg, cv.0)), cv.1))),
        Some((Arg::Var(arg), rest)) => flat_map_then_with(
            arg.run(lut, (cv.0.clone(), proj(&cv.1))),
            (ctx, cv),
            move |y, (ctx, cv)| bind_vars(rest, lut, ctx.cons_var(y), cv, proj),
        ),
        Some((Arg::Fun(arg), rest)) => {
            bind_vars(rest, lut, ctx.cons_fun((*arg, cv.0.clone())), cv, proj)
        }
        None => box_once(Ok((ctx, cv.1))),
    }
}

fn bind_pat<'a, F: FilterT>(
    (idxs, pat): &'a (Id, Pattern<Id>),
    lut: &'a Lut<F>,
    ctx: Ctx<'a, F::V>,
    cv: Cv<'a, F::V>,
) -> ValXs<'a, Ctx<'a, F::V>, F::V> {
    let (ctx0, v0) = cv.clone();
    let v1 = map_with(idxs.run(lut, cv), v0, move |i, v0| Ok(v0.index(&i?)?));
    match pat {
        Pattern::Var => Box::new(v1.map(move |v| Ok(ctx.clone().cons_var(v?)))),
        Pattern::Idx(pats) => flat_map_then_with(v1, (ctx, ctx0), move |v, (ctx, ctx0)| {
            bind_pats(pats, lut, ctx, (ctx0, v))
        }),
    }
}

fn bind_pats<'a, F: FilterT>(
    pats: &'a [(Id, Pattern<Id>)],
    lut: &'a Lut<F>,
    ctx: Ctx<'a, F::V>,
    cv: Cv<'a, F::V>,
) -> ValXs<'a, Ctx<'a, F::V>, F::V> {
    match pats.split_first() {
        None => box_once(Ok(ctx)),
        Some((pat, [])) => bind_pat(pat, lut, ctx, cv),
        Some((pat, rest)) => {
            flat_map_then_with(bind_pat(pat, lut, ctx, cv.clone()), cv, |ctx, cv| {
                bind_pats(rest, lut, ctx, cv)
            })
        }
    }
}

fn run_and_bind<'a, F: FilterT>(
    xs: &'a Id,
    lut: &'a Lut<F>,
    cv: Cv<'a, F::V>,
    pat: &'a Pattern<Id>,
) -> ValXs<'a, Ctx<'a, F::V>, F::V> {
    let xs = xs.run(lut, (cv.0.clone(), cv.1));
    match pat {
        Pattern::Var => map_with(xs, cv.0, move |y, ctx| Ok(ctx.cons_var(y?))),
        Pattern::Idx(pats) => flat_map_then_with(xs, cv.0, |y, ctx| {
            bind_pats(pats, lut, ctx.clone(), (ctx, y))
        }),
    }
}

fn bind_run<'a, F: FilterT, T: Clone + 'a>(
    pat: &'a Pattern<Id>,
    r: &'a Id,
    lut: &'a Lut<F>,
    cv: Cv<'a, F::V, T>,
    y: F::V,
    run: impl Fn(&'a Id, &'a Lut<F>, Cv<'a, F::V, T>) -> ValXs<'a, T, F::V> + 'a,
) -> ValXs<'a, T, F::V> {
    match pat {
        Pattern::Var => run(r, lut, (cv.0.cons_var(y), cv.1)),
        Pattern::Idx(pats) => {
            let r = move |ctx, vp| run(r, lut, (ctx, vp));
            flat_map_then_with(bind_pats(pats, lut, cv.0.clone(), (cv.0, y)), cv.1, r)
        }
    }
}

fn label_run<'a, V, T: 'a>(
    cv: Cv<'a, V, T>,
    run: impl Fn(Cv<'a, V, T>) -> ValXs<'a, T, V>,
) -> ValXs<'a, T, V> {
    let ctx = cv.0.cons_label();
    let labels = ctx.labels;
    Box::new(run((ctx, cv.1)).map_while(move |y| match y {
        Err(Exn(exn::Inner::Break(b))) if b == labels => None,
        y => Some(y),
    }))
}

fn fold_run<'a, V: Clone, T: Clone + 'a>(
    xs: impl Iterator<Item = Result<Ctx<'a, V>, Exn<V>>> + Clone + 'a,
    cv: Cv<'a, V, T>,
    init: &'a Id,
    update: &'a Id,
    fold_type: &'a Fold<Id>,
    run: impl Fn(&'a Id, Cv<'a, V, T>) -> ValXs<'a, T, V> + 'a + Copy,
) -> ValXs<'a, T, V> {
    let init = run(init, cv.clone());
    let update = move |ctx, v| run(update, (ctx, v));
    let inner = |_, y: &T| Some(y.clone());
    let inner_proj = |ctx, y: &T| Some((ctx, y.clone()));
    flat_map_then_with(init, xs, move |i, xs| match fold_type {
        Fold::Reduce => Box::new(fold(xs, i, update, |_| (), |_, _| None, Some)),
        Fold::Foreach(None) => Box::new(fold(xs, i, update, |_| (), inner, |_| None)),
        Fold::Foreach(Some(proj)) => flat_map_then(
            fold(xs, i, update, |ctx| ctx.clone(), inner_proj, |_| None),
            move |(ctx, y)| run(proj, (ctx, y)),
        ),
    })
}

/// For every value `v` returned by `self.run(cv)`, call `f(cv, v)` and return all results.
///
/// This has a special optimisation for the case where only a single `v` is returned.
/// In that case, we can consume `cv` instead of cloning it.
fn pipe<'a, F: FilterT, T: 'a>(
    l: &'a Id,
    lut: &'a Lut<F>,
    cv: Cv<'a, F::V>,
    r: impl Fn(Cv<'a, F::V>, F::V) -> ValXs<'a, T, F::V> + 'a,
) -> ValXs<'a, T, F::V> {
    flat_map_then_with(l.run(lut, cv.clone()), cv, move |y, cv| r(cv, y))
}

/// Run `self` and `r` and return the cartesian product of their outputs.
fn cartesian<'a, F: FilterT>(
    l: &'a Id,
    r: &'a Id,
    lut: &'a Lut<F>,
    cv: Cv<'a, F::V>,
) -> box_iter::BoxIter<'a, Pair<ValX<F::V>>> {
    flat_map_with(l.run(lut, cv.clone()), cv, move |l, cv| {
        map_with(r.run(lut, cv), l, |r, l| (l, r))
    })
}

fn fold_update<'a, F: FilterT>(
    lut: &'a Lut<F>,
    fold_type: &'a Fold<Id>,
    path: &'a Id,
    v: F::V,
    mut xs: impl Iterator<Item = Result<Ctx<'a, F::V>, Exn<F::V>>> + Clone + 'a,
    f: BoxUpdate<'a, F::V>,
) -> ValXs<'a, F::V> {
    let ctx = match xs.next() {
        Some(Ok(ctx)) => ctx,
        Some(Err(e)) => return box_once(Err(e)),
        None => match fold_type {
            Fold::Reduce => return f(v),
            Fold::Foreach(_) => return box_once(Ok(v)),
        },
    };

    let rec = |v, (xs, f)| fold_update(lut, fold_type, path, v, xs, f);
    let update: BoxUpdate<_> = match fold_type {
        Fold::Reduce => Box::new(move |v| rec(v, (xs.clone(), f.clone()))),
        Fold::Foreach(None) => {
            Box::new(move |v| flat_map_then_with(f(v), (xs.clone(), f.clone()), rec))
        }
        Fold::Foreach(Some(proj)) => {
            let ctx_ = ctx.clone();
            Box::new(move |v| {
                let proj = proj.update(lut, (ctx_.clone(), v), f.clone());
                flat_map_then_with(proj, (xs.clone(), f.clone()), rec)
            })
        }
    };
    path.update(lut, (ctx, v), update)
}

fn reduce<'a, T, V, F>(xs: ValXs<'a, T, V>, init: V, f: F) -> ValXs<'a, V>
where
    T: Clone + 'a,
    V: Clone + 'a,
    F: Fn(T, V) -> ValXs<'a, V> + 'a,
{
    let xs = rc_lazy_list::List::from_iter(xs);
    Box::new(fold(xs, init, f, |_| (), |_, _| None, Some))
}

fn lazy<I: Iterator, F: FnOnce() -> I>(f: F) -> impl Iterator<Item = I::Item> {
    core::iter::once_with(f).flatten()
}

#[test]
fn lazy_is_lazy() {
    let f = || panic!();
    let mut iter = core::iter::once(0).chain(lazy(|| box_once(f())));
    assert_eq!(iter.size_hint(), (1, None));
    assert_eq!(iter.next(), Some(0));
}

/// Runs `def recurse: ., (.[]? | recurse); v | recurse`.
fn recurse_run<'a, V: ValT + 'a>(v: V) -> ValXs<'a, V> {
    let id = core::iter::once(Ok(v.clone()));
    Box::new(id.chain(v.values().flat_map(Result::ok).flat_map(recurse_run)))
}

/// Runs `def recurse: (.[]? | recurse), .; v | recurse |= f`.
///
/// This uses a `recurse` different from that of `recurse_run`; in particular,
/// `recurse_run` yields values from root to leafs, whereas
/// this function performs updates from leafs to root.
/// Performing updates from root to leafs can easily lead to
/// nontermination or other weird effects, such as
/// trying to update values that have been deleted.
fn recurse_update<'a, V: ValT + 'a>(v: V, f: &dyn Update<'a, V>) -> ValXs<'a, V> {
    use crate::path::Opt::Optional;
    box_iter::then(v.map_values(Optional, |v| recurse_update(v, f)), f)
}

/// Combination of context and input value.
pub type Cv<'c, V, T = V> = (Ctx<'c, V>, T);
/// Combination of context and input value with a path.
type Cvp<'a, V> = Cv<'a, V, (V, RcList<V>)>;
type ValPathXs<'a, V> = ValXs<'a, (V, RcList<V>), V>;

/// A filter which is implemented using function pointers.
pub struct Native<V> {
    run: RunPtr<V>,
    paths: PathsPtr<V>,
    update: UpdatePtr<V>,
}

impl<V> Clone for Native<V> {
    fn clone(&self) -> Self {
        *self
    }
}

impl<V> Copy for Native<V> {}

/// Run function pointer.
///
/// Implementation-wise, this would be a perfect spot for `for<'a, F: FilterT<V>>`;
/// unfortunately, this is [not stable yet](https://github.com/rust-lang/rust/issues/108185).
/// That would also allow to eliminate `F` from `FilterT`.
pub type RunPtr<V, F = Native<V>> = for<'a> fn(&'a Lut<F>, Cv<'a, V>) -> ValXs<'a, V>;
/// Update function pointer.
pub type PathsPtr<V, F = Native<V>> = for<'a> fn(&'a Lut<F>, Cvp<'a, V>) -> ValPathXs<'a, V>;
/// Update function pointer.
pub type UpdatePtr<V, F = Native<V>> =
    for<'a> fn(&'a Lut<F>, Cv<'a, V>, BoxUpdate<'a, V>) -> ValXs<'a, V>;

impl<V> Native<V> {
    /// Create a native filter from a run function, without support for updates.
    pub const fn new(run: RunPtr<V, Self>) -> Self {
        Self {
            run,
            paths: |_, _| box_once(Err(Exn::from(Error::path_expr()))),
            update: |_, _, _| box_once(Err(Exn::from(Error::path_expr()))),
        }
    }

    /// Specify a paths function (used for `path(...)`).
    pub const fn with_paths(self, paths: PathsPtr<V, Self>) -> Self {
        Self { paths, ..self }
    }

    /// Specify an update function (used for `filter |= ...`).
    ///
    /// If an update function is given, then a paths function should be implemented too.
    pub const fn with_update(self, update: UpdatePtr<V, Self>) -> Self {
        Self { update, ..self }
    }
}

impl<V: ValT> FilterT for Native<V> {
    type V = V;

    fn run<'a>(self, lut: &'a Lut<Self>, cv: Cv<'a, V>) -> ValXs<'a, V> {
        (self.run)(lut, cv)
    }

    fn paths<'a>(self, lut: &'a Lut<Self>, cv: Cvp<'a, V>) -> ValPathXs<'a, V> {
        (self.paths)(lut, cv)
    }

    fn update<'a>(self, lut: &'a Lut<Self>, cv: Cv<'a, V>, f: BoxUpdate<'a, V>) -> ValXs<'a, V> {
        (self.update)(lut, cv, f)
    }
}

impl<F: FilterT<F>> FilterT<F> for Id {
    type V = F::V;

    fn run<'a>(self, lut: &'a Lut<F>, cv: Cv<'a, Self::V>) -> ValXs<'a, Self::V> {
        use alloc::string::ToString;
        use core::iter::once;
        match &lut.terms[self.0] {
            Ast::Id => box_once(Ok(cv.1)),
            Ast::Recurse => recurse_run(cv.1),
            Ast::ToString => box_once(match cv.1.as_str() {
                Some(_) => Ok(cv.1),
                None => Ok(Self::V::from(cv.1.to_string())),
            }),
            Ast::Int(n) => box_once(Ok(Self::V::from(*n))),
            Ast::Num(x) => box_once(Self::V::from_num(x).map_err(Exn::from)),
            Ast::Str(s) => box_once(Ok(Self::V::from(s.clone()))),
            Ast::Arr(f) => box_once(f.run(lut, cv).collect()),
            Ast::ObjEmpty => box_once(Self::V::from_map([]).map_err(Exn::from)),
<<<<<<< HEAD
            Ast::ObjSingle(k, v) => {
                Box::new(cartesian(k, v, lut, cv).map(|(k, v)| Ok(Self::V::from_map([(k?, v?)])?)))
            }
            // TODO: write test for `try (break $x)`
=======
            Ast::ObjSingle(k, v) => Box::new(
                Self::cartesian(k, v, lut, cv).map(|(k, v)| Ok(Self::V::from_map([(k?, v?)])?)),
            ),
>>>>>>> 4a5df2d7
            Ast::TryCatch(f, c) => {
                let mut ys = f.run(lut, (cv.0.clone(), cv.1));
                let mut end: Option<ValXs<_>> = None;
                Box::new(core::iter::from_fn(move || match &mut end {
                    Some(end) => end.next(),
                    None => match ys.next()? {
                        Err(Exn(exn::Inner::Err(e))) => {
                            end = Some(c.run(lut, (cv.0.clone(), e.into_val())));
                            end.as_mut().and_then(|end| end.next())
                        }
                        y => Some(y),
                    },
                }))
            }
            Ast::Neg(f) => Box::new(f.run(lut, cv).map(|v| Ok((-v?)?))),

            // `l | r`
            Ast::Pipe(l, None, r) => {
                flat_map_then_with(l.run(lut, (cv.0.clone(), cv.1)), cv.0, move |y, ctx| {
                    r.run(lut, (ctx, y))
                })
            }
            // `l as $x | r`, `l as [...] | r`, or `l as {...} | r`
            Ast::Pipe(l, Some(pat), r) => pipe(l, lut, cv, move |cv, y| {
                bind_run(pat, r, lut, cv, y, |f, lut, cv| f.run(lut, cv))
            }),

            Ast::Comma(l, r) => Box::new(l.run(lut, cv.clone()).chain(lazy(|| r.run(lut, cv)))),
            Ast::Alt(l, r) => {
                let mut l = l
                    .run(lut, cv.clone())
                    .filter(|v| v.as_ref().map_or(true, ValT::as_bool));
                match l.next() {
                    Some(head) => Box::new(once(head).chain(l)),
                    None => r.run(lut, cv),
                }
            }
            Ast::Ite(if_, then_, else_) => pipe(if_, lut, cv, move |cv, v| {
                if v.as_bool() { then_ } else { else_ }.run(lut, cv)
            }),
            Ast::Path(f, path) => {
                let path = path.map_ref(|i| {
                    let cv = cv.clone();
                    crate::into_iter::collect_if_once(move || i.run(lut, cv))
                });
                flat_map_then_with(f.run(lut, cv), path, |y, path| {
                    flat_map_then_with(path.explode(), y, |path, y| {
                        Box::new(path.run(y).map(|r| r.map_err(Exn::from)))
                    })
                })
            }

            Ast::Update(path, f) => path.update(
                lut,
                (cv.0.clone(), cv.1),
                Box::new(move |v| f.run(lut, (cv.0.clone(), v))),
            ),
            Ast::UpdateMath(path, op, f) => pipe(f, lut, cv, move |cv, y| {
                let u = move |x: F::V| box_once(op.run(x, y.clone()).map_err(Exn::from));
                path.update(lut, cv, Box::new(u))
            }),
            Ast::UpdateAlt(path, f) => pipe(f, lut, cv, move |cv, y| {
                let u = move |x: F::V| box_once(Ok(if x.as_bool() { x } else { y.clone() }));
                path.update(lut, cv, Box::new(u))
            }),
            Ast::Assign(path, f) => pipe(f, lut, cv, move |cv, y| {
                path.update(lut, cv, Box::new(move |_| box_once(Ok(y.clone()))))
            }),

            Ast::Logic(l, stop, r) => pipe(l, lut, cv, move |cv, l| {
                if l.as_bool() == *stop {
                    box_once(Ok(Self::V::from(*stop)))
                } else {
                    Box::new(r.run(lut, cv).map(|r| Ok(Self::V::from(r?.as_bool()))))
                }
            }),
            Ast::Math(l, op, r) => {
                Box::new(cartesian(l, r, lut, cv).map(|(x, y)| Ok(op.run(x?, y?)?)))
            }
            Ast::Cmp(l, op, r) => {
                Box::new(cartesian(l, r, lut, cv).map(|(x, y)| Ok(Self::V::from(op.run(&x?, &y?)))))
            }

            Ast::Fold(xs, pat, init, update, fold_type) => {
                let xs = rc_lazy_list::List::from_iter(run_and_bind(xs, lut, cv.clone(), pat));
                fold_run(xs, cv, init, update, fold_type, |f, cv| f.run(lut, cv))
            }

            Ast::Var(v) => match cv.0.vars.get(*v).unwrap() {
                Bind::Var(v) => box_once(Ok(v.clone())),
                Bind::Fun((id, vars)) => id.run(lut, (cv.0.with_vars(vars.clone()), cv.1)),
                Bind::Label(l) => box_once(Err(Exn(exn::Inner::Break(*l)))),
            },
            Ast::CallDef(id, args, skip, tailrec) => {
                use core::ops::ControlFlow;
                let with_vars = move |vars| Ctx {
                    vars,
                    labels: cv.0.labels,
                    inputs: cv.0.inputs,
                };
                let cvs = bind_vars(args, lut, cv.0.clone().skip_vars(*skip), cv, Clone::clone);
                match tailrec {
                    None => flat_map_then(cvs, |cv| id.run(lut, cv)),
                    Some(Tailrec::Catch) => Box::new(crate::Stack::new(
                        [flat_map_then(cvs, |cv| id.run(lut, cv))].into(),
                        move |r| match r {
                            Err(Exn(exn::Inner::TailCall(tc))) if tc.id == *id => {
                                ControlFlow::Continue(id.run(lut, (with_vars(tc.vars), tc.val)))
                            }
                            Ok(_) | Err(_) => ControlFlow::Break(r),
                        },
                    )),
                    Some(Tailrec::Throw) => Box::new(cvs.map(move |cv| {
                        cv.and_then(|cv| {
                            Err(Exn(exn::Inner::TailCall(Box::new(exn::TailCall {
                                id: *id,
                                vars: cv.0.vars,
                                val: cv.1,
                                path: None,
                            }))))
                        })
                    })),
                }
            }
            Ast::Native(id, args) => {
                let cvs = bind_vars(args, lut, Ctx::new([], cv.0.inputs), cv, Clone::clone);
                flat_map_then(cvs, |cv| lut.funs[*id].run(lut, cv))
            }
            Ast::Label(id) => label_run(cv, |cv| id.run(lut, cv)),
        }
    }

    fn paths<'a>(self, lut: &'a Lut<F>, cv: Cvp<'a, F::V>) -> ValPathXs<'a, F::V> {
        // TODO: capture value in path_expr?
        let err = box_once(Err(Exn::from(Error::path_expr())));
        let proj_cv = |cv: &Cvp<'a, F::V>| (cv.0.clone(), cv.1 .0.clone());
        let proj_val = |(val, _path): &(F::V, _)| val.clone();
        match &lut.terms[self.0] {
            Ast::ToString => err,
            Ast::Int(_) | Ast::Num(_) | Ast::Str(_) => err,
            Ast::Arr(_) | Ast::ObjEmpty | Ast::ObjSingle(..) => err,
            Ast::Neg(_) | Ast::Logic(..) | Ast::Math(..) | Ast::Cmp(..) => err,
            Ast::Update(..) | Ast::UpdateMath(..) | Ast::UpdateAlt(..) | Ast::Assign(..) => err,
            Ast::Id => box_once(Ok(cv.1)),
            Ast::Pipe(l, None, r) => {
                flat_map_then_with(l.paths(lut, (cv.0.clone(), cv.1)), cv.0, move |y, ctx| {
                    r.paths(lut, (ctx, y))
                })
            }
            Ast::Pipe(l, Some(pat), r) => {
                flat_map_then_with(l.run(lut, proj_cv(&cv)), cv, move |y, cv| {
                    bind_run(pat, r, lut, cv, y, |f, lut, cv| f.paths(lut, cv))
                })
            }
            Ast::Comma(l, r) => Box::new(l.paths(lut, cv.clone()).chain(lazy(|| r.paths(lut, cv)))),
            Ast::Alt(l, r) => {
                let any_true = l
                    .run(lut, proj_cv(&cv))
                    .any(|v| v.as_ref().map_or(true, ValT::as_bool));
                if any_true { l } else { r }.paths(lut, cv)
            }
            Ast::Ite(if_, then_, else_) => {
                flat_map_then_with(if_.run(lut, proj_cv(&cv)), cv, move |v, cv| {
                    if v.as_bool() { then_ } else { else_ }.paths(lut, cv)
                })
            }
            Ast::TryCatch(f, c) => {
                Box::new(f.paths(lut, (cv.0.clone(), cv.1)).flat_map(move |y| {
                    match y {
                        Err(Exn(exn::Inner::Err(e))) => Box::new(
                            c.run(lut, (cv.0.clone(), e.into_val()))
                                .map(|_| Err(Exn::from(Error::path_expr()))),
                        ),
                        y => box_once(y),
                    }
                }))
            }
            Ast::Path(f, path) => {
                let path = path.map_ref(|i| {
                    let cv = (cv.0.clone(), cv.1 .0.clone());
                    crate::into_iter::collect_if_once(move || i.run(lut, cv))
                });
                flat_map_then_with(f.paths(lut, cv), path, |y, path| {
                    flat_map_then_with(path.explode(), y, |path, y| {
                        Box::new(path.paths(y).map(|r| r.map_err(Exn::from)))
                    })
                })
            }
            Ast::Var(v) => match cv.0.vars.get(*v).unwrap() {
                Bind::Var(_) => err,
                Bind::Fun(l) => l.0.paths(lut, (cv.0.with_vars(l.1.clone()), cv.1)),
                Bind::Label(l) => box_once(Err(Exn(exn::Inner::Break(*l)))),
            },
            Ast::Fold(xs, pat, init, update, fold_type) => {
                let xs = rc_lazy_list::List::from_iter(run_and_bind(xs, lut, proj_cv(&cv), pat));
                fold_run(xs, cv, init, update, fold_type, |f, cv| f.paths(lut, cv))
            }
            Ast::CallDef(id, args, skip, tailrec) => {
                use core::ops::ControlFlow;
                let with_vars = move |vars| Ctx {
                    vars,
                    labels: cv.0.labels,
                    inputs: cv.0.inputs,
                };
                let cvs = bind_vars(args, lut, cv.0.clone().skip_vars(*skip), cv, proj_val);
                match tailrec {
                    None => flat_map_then(cvs, |cv| id.paths(lut, cv)),
                    Some(Tailrec::Catch) => Box::new(crate::Stack::new(
                        [flat_map_then(cvs, |cv| id.paths(lut, cv))].into(),
                        move |r| match r {
                            Err(Exn(exn::Inner::TailCall(tc))) if tc.id == *id => {
                                ControlFlow::Continue(
                                    id.paths(lut, (with_vars(tc.vars), (tc.val, tc.path.unwrap()))),
                                )
                            }
                            Ok(_) | Err(_) => ControlFlow::Break(r),
                        },
                    )),
                    Some(Tailrec::Throw) => Box::new(cvs.map(move |cv| {
                        cv.and_then(|cv| {
                            Err(Exn(exn::Inner::TailCall(Box::new(exn::TailCall {
                                id: *id,
                                vars: cv.0.vars,
                                val: cv.1 .0,
                                path: Some(cv.1 .1),
                            }))))
                        })
                    })),
                }
            }
            Ast::Label(id) => label_run(cv, |cv| id.paths(lut, cv)),
            Ast::Native(id, args) => {
                let cvs = bind_vars(args, lut, Ctx::new([], cv.0.inputs), cv, proj_val);
                flat_map_then(cvs, |cv| lut.funs[*id].paths(lut, cv))
            }
        }
    }

    fn update<'a>(
        self,
        lut: &'a Lut<F>,
        cv: Cv<'a, Self::V>,
        f: BoxUpdate<'a, Self::V>,
    ) -> ValXs<'a, Self::V> {
        let err = box_once(Err(Exn::from(Error::path_expr())));
        match &lut.terms[self.0] {
            Ast::ToString => err,
            Ast::Int(_) | Ast::Num(_) | Ast::Str(_) => err,
            Ast::Arr(_) | Ast::ObjEmpty | Ast::ObjSingle(..) => err,
            Ast::Neg(_) | Ast::Logic(..) | Ast::Math(..) | Ast::Cmp(..) => err,
            Ast::Update(..) | Ast::UpdateMath(..) | Ast::UpdateAlt(..) | Ast::Assign(..) => err,
            // jq implements updates on `try ... catch` and `label`, but
            // I do not see how to implement this in jaq
            Ast::TryCatch(..) | Ast::Label(..) => err,

            Ast::Id => f(cv.1),
            Ast::Recurse => recurse_update(cv.1, &f),
            Ast::Path(l, path) => {
                let path = path.map_ref(|i| {
                    let cv = cv.clone();
                    crate::into_iter::collect_if_once(move || i.run(lut, cv))
                });
                let f = move |v| {
                    let mut paths = path.clone().explode();
                    box_once(paths.try_fold(v, |acc, path| path?.update(acc, &f)))
                };
                l.update(lut, cv, Box::new(f))
            }
            Ast::Pipe(l, None, r) => l.update(
                lut,
                (cv.0.clone(), cv.1),
                Box::new(move |v| r.update(lut, (cv.0.clone(), v), f.clone())),
            ),
            Ast::Pipe(l, Some(pat), r) => reduce(
                run_and_bind(l, lut, (cv.0, cv.1.clone()), pat),
                cv.1,
                move |ctx, v| r.update(lut, (ctx, v), f.clone()),
            ),
            Ast::Comma(l, r) => flat_map_then_with(
                l.update(lut, (cv.0.clone(), cv.1), f.clone()),
                (cv.0, f),
                move |v, (ctx, f)| r.update(lut, (ctx, v), f),
            ),
            Ast::Ite(if_, then_, else_) => reduce(if_.run(lut, cv.clone()), cv.1, move |x, v| {
                if x.as_bool() { then_ } else { else_ }.update(lut, (cv.0.clone(), v), f.clone())
            }),
            Ast::Alt(l, r) => {
                let some_true = l
                    .run(lut, cv.clone())
                    .any(|y| y.map_or(true, |y| y.as_bool()));
                if some_true { l } else { r }.update(lut, cv, f)
            }
            Ast::Fold(xs, pat, init, update, fold_type) => {
                let xs = rc_lazy_list::List::from_iter(run_and_bind(xs, lut, cv.clone(), pat));
                let rec = move |v| fold_update(lut, fold_type, update, v, xs.clone(), f.clone());
                init.update(lut, cv, Box::new(rec))
            }
            Ast::Var(v) => match cv.0.vars.get(*v).unwrap() {
                Bind::Var(_) => err,
                Bind::Fun(l) => l.0.update(lut, (cv.0.with_vars(l.1.clone()), cv.1), f),
                Bind::Label(l) => box_once(Err(Exn(exn::Inner::Break(*l)))),
            },
            Ast::CallDef(id, args, skip, _tailrec) => {
                let init = cv.1.clone();
                let cvs = bind_vars(args, lut, cv.0.clone().skip_vars(*skip), cv, Clone::clone);
                reduce(cvs, init, move |cv, v| id.update(lut, (cv.0, v), f.clone()))
            }
            Ast::Native(id, args) => {
                let init = cv.1.clone();
                let cvs = bind_vars(args, lut, Ctx::new([], cv.0.inputs), cv, Clone::clone);
                reduce(cvs, init, move |cv, v| {
                    lut.funs[*id].update(lut, (cv.0, v), f.clone())
                })
            }
        }
    }
}

/// Function from a value to a stream of value results.
///
/// `F` is the type of (natively implemented) filter functions.
pub trait FilterT<F: FilterT<F, V = Self::V> = Self>: Copy {
    /// Type of values that the filter takes and yields.
    ///
    /// This is an associated type because it is strictly determined by `F`.
    type V: ValT;

    /// `f.run(lut, (c, v))` returns the output of `v | f` in the context `c`.
    fn run<'a>(self, lut: &'a Lut<F>, cv: Cv<'a, Self::V>) -> ValXs<'a, Self::V>;

    /// `f.paths(lut, (c, (v, p)))` returns the outputs and paths of `v | f` in the context `c`,
    /// where `v` is assumed to be at path `p`.
    ///
    /// In particular, `v | path(f)` in context `c` yields the same paths as
    /// `f.paths(lut, (c, (v, Default::default())))`.
    fn paths<'a>(self, lut: &'a Lut<F>, cv: Cvp<'a, Self::V>) -> ValPathXs<'a, Self::V>;

    /// `p.update(lut, (c, v), f)` returns the output of `v | p |= f` in the context `c`.
    fn update<'a>(
        self,
        lut: &'a Lut<F>,
        cv: Cv<'a, Self::V>,
        f: BoxUpdate<'a, Self::V>,
    ) -> ValXs<'a, Self::V>;
}

type Pair<T> = (T, T);<|MERGE_RESOLUTION|>--- conflicted
+++ resolved
@@ -3,7 +3,7 @@
 use crate::box_iter::{self, box_once, flat_map_then, flat_map_then_with, flat_map_with, map_with};
 use crate::compile::{Bind, Fold, Lut, Pattern, Tailrec, Term as Ast, TermId as Id};
 use crate::fold::fold;
-use crate::val::{ValT, ValX, ValXs};
+use crate::val::{ValR, ValT, ValX, ValXs};
 use crate::{exn, rc_lazy_list, Bind as Arg, Error, Exn, Inputs, RcList};
 use alloc::boxed::Box;
 use dyn_clone::DynClone;
@@ -223,8 +223,25 @@
     }))
 }
 
+fn try_catch_run<'a, T: 'a, V: 'a, I: Iterator<Item = ValX<T, V>> + 'a>(
+    mut ys: ValXs<'a, T, V>,
+    f: impl Fn(Error<V>) -> I + 'a,
+) -> ValXs<'a, T, V> {
+    let mut end: Option<I> = None;
+    Box::new(core::iter::from_fn(move || match &mut end {
+        Some(end) => end.next(),
+        None => match ys.next()? {
+            Err(Exn(exn::Inner::Err(e))) => {
+                end = Some(f(*e));
+                end.as_mut().and_then(|end| end.next())
+            }
+            y => Some(y),
+        },
+    }))
+}
+
 fn fold_run<'a, V: Clone, T: Clone + 'a>(
-    xs: impl Iterator<Item = Result<Ctx<'a, V>, Exn<V>>> + Clone + 'a,
+    xs: impl Iterator<Item = ValX<Ctx<'a, V>, V>> + Clone + 'a,
     cv: Cv<'a, V, T>,
     init: &'a Id,
     update: &'a Id,
@@ -326,10 +343,13 @@
     assert_eq!(iter.next(), Some(0));
 }
 
-/// Runs `def recurse: ., (.[]? | recurse); v | recurse`.
-fn recurse_run<'a, V: ValT + 'a>(v: V) -> ValXs<'a, V> {
-    let id = core::iter::once(Ok(v.clone()));
-    Box::new(id.chain(v.values().flat_map(Result::ok).flat_map(recurse_run)))
+/// Runs `def recurse(f): ., (f? | recurse(f)); v | recurse(f)`.
+fn recurse_run<'a, T: Clone + 'a, V: 'a, I: Iterator<Item = ValR<T, V>> + 'a>(
+    x: T,
+    f: &'a impl Fn(T) -> I,
+) -> ValXs<'a, T, V> {
+    let id = core::iter::once(Ok(x.clone()));
+    Box::new(id.chain(f(x).flat_map(Result::ok).flat_map(|y| recurse_run(y, f))))
 }
 
 /// Runs `def recurse: (.[]? | recurse), .; v | recurse |= f`.
@@ -425,7 +445,7 @@
         use core::iter::once;
         match &lut.terms[self.0] {
             Ast::Id => box_once(Ok(cv.1)),
-            Ast::Recurse => recurse_run(cv.1),
+            Ast::Recurse => recurse_run(cv.1, &|v| v.values()),
             Ast::ToString => box_once(match cv.1.as_str() {
                 Some(_) => Ok(cv.1),
                 None => Ok(Self::V::from(cv.1.to_string())),
@@ -435,30 +455,12 @@
             Ast::Str(s) => box_once(Ok(Self::V::from(s.clone()))),
             Ast::Arr(f) => box_once(f.run(lut, cv).collect()),
             Ast::ObjEmpty => box_once(Self::V::from_map([]).map_err(Exn::from)),
-<<<<<<< HEAD
             Ast::ObjSingle(k, v) => {
                 Box::new(cartesian(k, v, lut, cv).map(|(k, v)| Ok(Self::V::from_map([(k?, v?)])?)))
             }
-            // TODO: write test for `try (break $x)`
-=======
-            Ast::ObjSingle(k, v) => Box::new(
-                Self::cartesian(k, v, lut, cv).map(|(k, v)| Ok(Self::V::from_map([(k?, v?)])?)),
-            ),
->>>>>>> 4a5df2d7
-            Ast::TryCatch(f, c) => {
-                let mut ys = f.run(lut, (cv.0.clone(), cv.1));
-                let mut end: Option<ValXs<_>> = None;
-                Box::new(core::iter::from_fn(move || match &mut end {
-                    Some(end) => end.next(),
-                    None => match ys.next()? {
-                        Err(Exn(exn::Inner::Err(e))) => {
-                            end = Some(c.run(lut, (cv.0.clone(), e.into_val())));
-                            end.as_mut().and_then(|end| end.next())
-                        }
-                        y => Some(y),
-                    },
-                }))
-            }
+            Ast::TryCatch(f, c) => try_catch_run(f.run(lut, (cv.0.clone(), cv.1)), move |e| {
+                c.run(lut, (cv.0.clone(), e.into_val()))
+            }),
             Ast::Neg(f) => Box::new(f.run(lut, cv).map(|v| Ok((-v?)?))),
 
             // `l | r`
@@ -589,6 +591,10 @@
             Ast::Neg(_) | Ast::Logic(..) | Ast::Math(..) | Ast::Cmp(..) => err,
             Ast::Update(..) | Ast::UpdateMath(..) | Ast::UpdateAlt(..) | Ast::Assign(..) => err,
             Ast::Id => box_once(Ok(cv.1)),
+            Ast::Recurse => recurse_run(cv.1, &|(v, p)| {
+                v.key_values()
+                    .map(move |r| r.map(|(k, v_)| (v_, p.clone().cons(k))))
+            }),
             Ast::Pipe(l, None, r) => {
                 flat_map_then_with(l.paths(lut, (cv.0.clone(), cv.1)), cv.0, move |y, ctx| {
                     r.paths(lut, (ctx, y))
@@ -611,17 +617,11 @@
                     if v.as_bool() { then_ } else { else_ }.paths(lut, cv)
                 })
             }
-            Ast::TryCatch(f, c) => {
-                Box::new(f.paths(lut, (cv.0.clone(), cv.1)).flat_map(move |y| {
-                    match y {
-                        Err(Exn(exn::Inner::Err(e))) => Box::new(
-                            c.run(lut, (cv.0.clone(), e.into_val()))
-                                .map(|_| Err(Exn::from(Error::path_expr()))),
-                        ),
-                        y => box_once(y),
-                    }
-                }))
-            }
+            // TODO!!!
+            Ast::TryCatch(f, c) => try_catch_run(f.paths(lut, (cv.0.clone(), cv.1)), move |e| {
+                c.run(lut, (cv.0.clone(), e.into_val()))
+                    .map(|_| Err(Exn::from(Error::path_expr())))
+            }),
             Ast::Path(f, path) => {
                 let path = path.map_ref(|i| {
                     let cv = (cv.0.clone(), cv.1 .0.clone());

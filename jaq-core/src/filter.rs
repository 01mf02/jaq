--- conflicted
+++ resolved
@@ -78,11 +78,7 @@
     Box::new(core::iter::once(x))
 }
 
-<<<<<<< HEAD
-const CORE: [(&str, usize, RunPtr); 32] = [
-=======
-const CORE: [(&str, usize, RunPtr); 29] = [
->>>>>>> 1dad8592
+const CORE: [(&str, usize, RunPtr); 33] = [
     ("inputs", 0, |_, cv| {
         Box::new(cv.0.inputs.map(|r| r.map_err(Error::Parse)))
     }),

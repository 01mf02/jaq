//! Combined file loading, lexing, and parsing for multiple modules.

pub mod lex;
pub mod parse;
mod prec_climb;
pub mod test;

use crate::{ops, path};
use alloc::{boxed::Box, string::String, vec::Vec};
pub use lex::Lexer;
use lex::Token;
pub use parse::Parser;
use parse::{BinaryOp, Def, Term};
#[cfg(feature = "std")]
use std::path::{Path, PathBuf};

#[cfg(feature = "std")]
extern crate std;

/// Storage for loaded modules.
///
/// Once Rust has [internal references](https://smallcultfollowing.com/babysteps/blog/2024/06/02/the-borrow-checker-within/#step-4-internal-references),
/// this should become unnecessary.
/// I can't wait for it to happen!
#[derive(Default)]
pub struct Arena(typed_arena::Arena<String>);

/// Combined file loader, lexer, and parser for multiple modules.
pub struct Loader<S, P, R> {
    #[allow(clippy::type_complexity)]
    mods: Vec<(File<S, P>, Result<Module<S>, Error<S>>)>,
    /// function to read module file contents from a path
    read: R,
    /// currently processed modules
    ///
    /// This is used to detect circular dependencies between modules.
    open: Vec<P>,
}

/// Contents `C` and path `P` of a (module) file.
///
/// This is useful for creating precise error messages.
#[derive(Clone, Debug, Default)]
pub struct File<C, P> {
    /// contents of the file
    pub code: C,
    /// path of the file
    pub path: P,
}

/// Information to resolve module/data imports.
pub struct Import<'a, S, P> {
    /// absolute path of the module where the import/include directive appears
    ///
    /// This is a path `P`, not a string `S`, because it usually does not appear in the source.
    pub parent: &'a P,
    /// relative path of the imported/included module, as given in the source
    pub path: &'a S,
    /// metadata attached to the import/include directive
    pub meta: &'a Option<Term<S>>,
}

impl<C, P> File<C, P> {
    /// Apply a function to the contents of a file.
    ///
    /// This is useful to go from a reference `&str` to an owned `String`,
    /// in order to save the `File` without its corresponding [`Arena`].
    pub fn map_code<C2>(self, f: impl Fn(C) -> C2) -> File<C2, P> {
        File {
            code: f(self.code),
            path: self.path,
        }
    }
}

/// Error occurring during loading of a single module.
#[derive(Debug)]
pub enum Error<S> {
    /// input/output errors, for example when trying to load a module that does not exist
    Io(Vec<(S, String)>),
    /// lex   errors, for example when loading a module `($) (`
    Lex(Vec<lex::Error<S>>),
    /// parse errors, for example when loading a module `(+) *`
    Parse(Vec<parse::Error<S>>),
}

/// Module containing strings `S` and a body `B`.
#[derive(Default)]
pub struct Module<S, B = Vec<Def<S>>> {
    /// metadata (optional)
    pub(crate) meta: Option<Term<S>>,
    /// included and imported modules
    ///
    /// Suppose that we have [`Modules`] `mods` and the current [`Module`] is `mods[id]`.
    /// Then for every `(id_, name)` in `mods[id].1.mods`, we have that
    /// the included/imported module is stored in `mods[id_]` (`id_ < id`), and
    /// the module is included if `name` is `None` and imported if `name` is `Some(name)`.
    pub(crate) mods: Vec<(usize, Option<S>)>,
    /// imported variables, storing path and name (always starts with `$`)
    pub(crate) vars: Vec<(S, S, Option<Term<S>>)>,
    /// everything that comes after metadata and includes/imports
    pub(crate) body: B,
}

/// Tree of modules containing definitions.
///
/// By convention, the last module contains a single definition that is the `main` filter.
pub type Modules<S, P> = Vec<(File<S, P>, Module<S>)>;

/// Errors occurring during loading of multiple modules.
///
/// For example, suppose that we have
/// a file `l.jq` that yields a lex error,
/// a file `p.jq` that yields a parse error, and
/// a file `i.jq` that includes a non-existing module.
/// If we then include all these files in our main program,
/// [`Errors`] will contain each file with a different [`Error`].
pub type Errors<S, P, E = Error<S>> = Vec<(File<S, P>, E)>;

impl<S: core::ops::Deref<Target = str>, B> parse::Module<S, B> {
    fn map(
        self,
        mut f: impl FnMut(&S, Option<Term<S>>) -> Result<usize, String>,
    ) -> Result<Module<S, B>, Error<S>> {
        // the prelude module is included implicitly in every module (except itself)
        let mut mods = Vec::from([(0, None)]);
        let mut vars = Vec::new();
        let mut errs = Vec::new();
        for (path, as_, meta) in self.deps {
            match as_ {
                Some(x) if x.starts_with('$') => vars.push((path, x, meta)),
                as_ => match f(&path, meta) {
                    Ok(mid) => mods.push((mid, as_)),
                    Err(e) => errs.push((path, e)),
                },
            }
        }
        if errs.is_empty() {
            Ok(Module {
                meta: self.meta,
                mods,
                vars,
                body: self.body,
            })
        } else {
            Err(Error::Io(errs))
        }
    }
}

impl<S, B> Module<S, B> {
    fn map_body<B2>(self, f: impl FnOnce(B) -> B2) -> Module<S, B2> {
        Module {
            meta: self.meta,
            mods: self.mods,
            vars: self.vars,
            body: f(self.body),
        }
    }
}

type ReadResult<P> = Result<File<String, P>, String>;
type ReadFn<P> = fn(Import<&str, P>) -> ReadResult<P>;

impl<'s, P: Default> Loader<&'s str, P, ReadFn<P>> {
    /// Initialise the loader with prelude definitions.
    ///
    /// The prelude is a special module that is implicitly included by all other modules
    /// (including the main module).
    /// That means that all filters defined in the prelude can be called from any module.
    ///
    /// The prelude is normally initialised with filters like `map` or `true`.
    pub fn new(prelude: impl IntoIterator<Item = Def<&'s str>>) -> Self {
        let defs = [
            Def::new("!recurse", Vec::new(), Term::recurse("!recurse")),
            Def::new("!empty", Vec::new(), Term::empty()),
        ];

        let prelude = Module {
            body: defs.into_iter().chain(prelude).collect(),
            ..Module::default()
        };

        Self {
            // the first module is reserved for the prelude
            mods: Vec::from([(File::default(), Ok(prelude))]),
            read: |_path| Err("module loading not supported".into()),
            open: Vec::new(),
        }
    }
}

#[cfg(feature = "std")]
impl<S: PartialEq> Term<S> {
    fn obj_key(&self, key: S) -> Option<&Self> {
        if let Term::Obj(kvs) = self {
            kvs.iter().find_map(|(k, v)| {
                if *k.as_str()? == key {
                    v.as_ref()
                } else {
                    None
                }
            })
        } else {
            None
        }
    }

    fn unconcat(&self) -> Box<dyn Iterator<Item = &Self> + '_> {
        match self {
            Self::BinOp(l, BinaryOp::Comma, r) => Box::new(l.unconcat().chain(r.unconcat())),
            _ => Box::new(core::iter::once(self)),
        }
    }
}

#[cfg(feature = "std")]
fn expand_prefix(path: &Path, pre: &str, f: impl FnOnce() -> Option<PathBuf>) -> Option<PathBuf> {
    let rest = path.strip_prefix(pre).ok()?;
    let mut replace = f()?;
    replace.push(rest);
    Some(replace)
}

#[cfg(feature = "std")]
<<<<<<< HEAD
impl<'a> Import<'a, &'a str> {
    fn meta_paths(&self) -> impl Iterator<Item = PathBuf> + '_ {
=======
impl<'a> Import<'a, &'a str, PathBuf> {
    fn meta_paths(&self) -> Vec<PathBuf> {
>>>>>>> 0a3ad137
        let paths = self.meta.as_ref().and_then(|meta| {
            let v = meta.obj_key("search")?;
            let iter = if let Term::Arr(Some(a)) = v {
                Box::new(a.unconcat().filter_map(|v| v.as_str()))
            } else if let Some(s) = v.as_str() {
                Box::new(core::iter::once(s))
            } else {
                Box::new(core::iter::empty()) as Box<dyn Iterator<Item = _>>
            };
            Some(iter.map(|s| Path::new(*s).to_path_buf()))
        });
        paths.into_iter().flatten()
    }

    /// Try to find a file with given extension in the given search paths.
    pub fn find(self, paths: &[PathBuf], ext: &str) -> Result<PathBuf, String> {
        let parent = Path::new(self.parent).parent().unwrap_or(Path::new("."));

        let mut rel = Path::new(self.path).to_path_buf();
        if !rel.is_relative() {
            Err("non-relative path")?
        }
        rel.set_extension(ext);

        #[cfg(target_os = "windows")]
        let home = "USERPROFILE";
        #[cfg(not(target_os = "windows"))]
        let home = "HOME";

        use std::env;
        let home = || env::var_os(home).map(PathBuf::from);
        let origin = || env::current_exe().ok()?.parent().map(PathBuf::from);
        let expand = |path: &PathBuf| {
            let home = expand_prefix(path, "~", home);
            let orig = expand_prefix(path, "$ORIGIN", origin);
            home.or(orig).unwrap_or_else(|| path.clone())
        };

        // search paths given in the metadata are relative to the parent file, whereas
        // search paths given on the command-line (`paths`, via `-L`) are not
        let meta = self.meta_paths().map(|p| parent.join(expand(&p)));
        meta.chain(paths.iter().map(expand))
            .map(|path| path.join(&rel))
            .filter_map(|path| path.canonicalize().ok())
            .find(|path| path.is_file())
            .ok_or_else(|| "file not found".into())
    }

    fn read(self, paths: &[PathBuf], ext: &str) -> ReadResult<PathBuf> {
        use alloc::string::ToString;
        let path = self.find(paths, ext)?;
        let code = std::fs::read_to_string(&path).map_err(|e| e.to_string())?;
        Ok(File { code, path })
    }
}

/// Apply function to path of every imported data file, accumulating errors.
pub fn import<S: Copy, P: Clone>(
    mods: &Modules<S, P>,
    mut f: impl FnMut(Import<S, P>) -> Result<(), String>,
) -> Result<(), Errors<S, P>> {
    let mut errs = Vec::new();
    let mut vals = Vec::new();
    for (mod_file, module) in mods {
        let mut mod_errs = Vec::new();
        for (path, _name, meta) in &module.vars {
            let parent = &mod_file.path;
            match f(Import { parent, path, meta }) {
                Ok(v) => vals.push(v),
                Err(e) => mod_errs.push((*path, e)),
            }
        }
        if !mod_errs.is_empty() {
            errs.push((mod_file.clone(), Error::Io(mod_errs)));
        }
    }
    if errs.is_empty() {
        Ok(())
    } else {
        Err(errs)
    }
}

impl<S, P, R> Loader<S, P, R> {
    /// Provide a function to return the contents of included/imported module files.
    ///
    /// For every included/imported module, the loader will call this function to
    /// obtain the contents of the module.
    /// For example, if we have `include "foo"`, the loader calls `read("foo")`.
    pub fn with_read<R2>(self, read: R2) -> Loader<S, P, R2> {
        let Self { mods, open, .. } = self;
        Loader { mods, read, open }
    }
}

#[cfg(feature = "std")]
impl<S, R> Loader<S, PathBuf, R> {
    /// Read the contents of included/imported module files by performing file I/O.
    pub fn with_std_read(
        self,
        paths: &[PathBuf],
    ) -> Loader<S, PathBuf, impl FnMut(Import<&str, PathBuf>) -> ReadResult<PathBuf> + '_> {
        self.with_read(|import: Import<&str, PathBuf>| import.read(paths, "jq"))
    }
}

impl<'s, P: Clone + Eq, R: FnMut(Import<&str, P>) -> ReadResult<P>> Loader<&'s str, P, R> {
    /// Load a set of modules, starting from a given file.
    pub fn load(
        mut self,
        arena: &'s Arena,
        file: File<&'s str, P>,
    ) -> Result<Modules<&'s str, P>, Errors<&'s str, P>> {
        let result = parse_main(file.code)
            .and_then(|m| {
                m.map(|path, meta| {
                    let (parent, meta) = (&file.path, &meta);
                    self.find(arena, Import { parent, path, meta })
                })
            })
            .map(|m| m.map_body(|body| Vec::from([Def::new("main", Vec::new(), body)])));
        self.mods.push((file, result));

        let mut mods = Vec::new();
        let mut errs = Vec::new();
        for (file, result) in self.mods {
            match result {
                Ok(m) => mods.push((file, m)),
                Err(e) => errs.push((file, e)),
            }
        }
        if errs.is_empty() {
            Ok(mods)
        } else {
            Err(errs)
        }
    }

    fn find(&mut self, arena: &'s Arena, import: Import<&'s str, P>) -> Result<usize, String> {
        let file = (self.read)(import)?;

        let mut mods = self.mods.iter();
        if let Some(id) = mods.position(|(file_, _)| file.path == file_.path) {
            return Ok(id);
        };
        if self.open.contains(&file.path) {
            return Err("circular include/import".into());
        }

        let code = &**arena.0.alloc(file.code);
        self.open.push(file.path.clone());
        let defs = parse_defs(code).and_then(|m| {
            m.map(|path, meta| {
                let (parent, meta) = (&file.path, &meta);
                self.find(arena, Import { parent, path, meta })
            })
        });
        assert!(self.open.pop().as_ref() == Some(&file.path));

        let id = self.mods.len();
        let path = file.path;
        self.mods.push((File { path, code }, defs));
        Ok(id)
    }
}

fn parse_main(code: &str) -> Result<parse::Module<&str, Term<&str>>, Error<&str>> {
    let tokens = lex::Lexer::new(code).lex().map_err(Error::Lex)?;
    let conv_err = |(expected, found)| (expected, Token::opt_as_str(found, code));
    parse::Parser::new(&tokens)
        .parse(|p| p.module(|p| p.term()))
        .map_err(|e| Error::Parse(e.into_iter().map(conv_err).collect()))
}

fn parse_defs(code: &str) -> Result<parse::Module<&str, Vec<Def<&str>>>, Error<&str>> {
    let tokens = lex::Lexer::new(code).lex().map_err(Error::Lex)?;
    let conv_err = |(expected, found)| (expected, Token::opt_as_str(found, code));
    parse::Parser::new(&tokens)
        .parse(|p| p.module(|p| p.defs()))
        .map_err(|e| Error::Parse(e.into_iter().map(conv_err).collect()))
}

/// Lex a string and parse resulting tokens, returning [`None`] if any error occurred.
///
/// Example:
///
/// ~~~
/// # use jaq_core::load::parse;
/// let t = parse("[] | .[]", |p| p.term());
/// ~~~
pub fn parse<'s, T: Default, F>(s: &'s str, f: F) -> Option<T>
where
    F: for<'t> FnOnce(&mut Parser<'s, 't>) -> parse::Result<'s, 't, T>,
{
    Parser::new(&Lexer::new(s).lex().ok()?).parse(f).ok()
}

/// Return the span of a string slice `part` relative to a string slice `whole`.
///
/// The caller must ensure that `part` is fully contained inside `whole`.
pub fn span(whole: &str, part: &str) -> core::ops::Range<usize> {
    let start = part.as_ptr() as usize - whole.as_ptr() as usize;
    start..start + part.len()
}<|MERGE_RESOLUTION|>--- conflicted
+++ resolved
@@ -223,13 +223,8 @@
 }
 
 #[cfg(feature = "std")]
-<<<<<<< HEAD
-impl<'a> Import<'a, &'a str> {
+impl<'a> Import<'a, &'a str, PathBuf> {
     fn meta_paths(&self) -> impl Iterator<Item = PathBuf> + '_ {
-=======
-impl<'a> Import<'a, &'a str, PathBuf> {
-    fn meta_paths(&self) -> Vec<PathBuf> {
->>>>>>> 0a3ad137
         let paths = self.meta.as_ref().and_then(|meta| {
             let v = meta.obj_key("search")?;
             let iter = if let Term::Arr(Some(a)) = v {

--- conflicted
+++ resolved
@@ -24,11 +24,6 @@
 itertools = "0.10.3"
 log = "0.4.17"
 once_cell = "1.16.0"
-<<<<<<< HEAD
-regex = "1.7.0"
-serde_json = { version = "1.0.81", optional = true }
-time = { version = "0.3.22", features = ["formatting", "parsing"] }
-=======
 regex = "1.8.4"
 serde_json = { version = "1.0.81", optional = true }
->>>>>>> 49af280a
+time = { version = "0.3.22", features = ["formatting", "parsing"] }
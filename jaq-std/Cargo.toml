--- conflicted
+++ resolved
@@ -31,9 +31,5 @@
 urlencoding = { version = "2.1.3", optional = true }
 
 [dev-dependencies]
-<<<<<<< HEAD
-jaq-json = { path = "../jaq-json", features = ["serde"] }
-=======
-jaq-json = { workspace = true }
->>>>>>> 9a6af624
+jaq-json = { workspace = true, features = ["serde"] }
 serde_json = "1.0"
--- conflicted
+++ resolved
@@ -717,13 +717,8 @@
 }
 
 #[cfg(feature = "log")]
-<<<<<<< HEAD
 fn debug<V: core::fmt::Display>() -> Filter<RunPathsUpdatePtr<V>> {
-    ("debug", v(0), id_with!(|x| log::debug!("{}", x)))
-=======
-fn debug<V: core::fmt::Display>() -> Filter<(RunPtr<V>, UpdatePtr<V>)> {
     ("debug", v(0), id_with!(|x| log::debug!("{x}")))
->>>>>>> 87a5b3f5
 }
 
 #[cfg(feature = "log")]

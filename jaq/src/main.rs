--- conflicted
+++ resolved
@@ -8,13 +8,8 @@
 use core::fmt::{self, Display, Formatter};
 use filter::{run, FileReports, Filter};
 use is_terminal::IsTerminal;
-<<<<<<< HEAD
 use jaq_core::{load, unwrap_valr, Vars};
-use jaq_json::Val;
-=======
-use jaq_core::{compile, load, Ctx, Native, RcIter, ValT};
-use jaq_json::{xml::parse_str as parse_xml, yaml::parse_str as parse_yaml, Val};
->>>>>>> 99ccb29c
+use jaq_json::{json, Val};
 use std::io::{self, BufRead, Write};
 use std::path::{Path, PathBuf};
 use std::process::{ExitCode, Termination};
@@ -65,12 +60,8 @@
     match real_main(&cli) {
         Ok(exit) => exit,
         Err(e) => {
-<<<<<<< HEAD
-            set_color(cli.color_if(|| std::io::stderr().is_terminal() && !no_color));
+            set_color(cli.color_if(|| io::stderr().is_terminal() && !no_color));
             eprint!("{e}");
-=======
-            set_color(cli.color_if(|| io::stderr().is_terminal() && !no_color));
->>>>>>> 99ccb29c
             e.report()
         }
     }
@@ -99,54 +90,22 @@
     ctx.extend(vals);
     //println!("Filter: {:?}", filter);
 
+    let unwrap_or_json = |fmt: Option<Format>| fmt.unwrap_or(Format::Json);
     let last = if cli.files.is_empty() {
-<<<<<<< HEAD
-        let inputs = read::buffered(cli, io::stdin().lock());
-=======
-        let stdin = || io::stdin().lock();
-        let format = cli.from.unwrap_or(Format::Json);
-        let s = match format {
-            Format::Raw | Format::Json => String::new(),
-            Format::Xml | Format::Yaml => io::read_to_string(stdin())?,
-        };
-        let inputs = match format {
-            Format::Raw => Box::new(raw_input(cli.slurp, stdin()).map(|r| r.map(Val::from))),
-            Format::Json => collect_if(cli.slurp, json_read(stdin())),
-            Format::Xml => collect_if(cli.slurp, parse_xml(&s).map(map_invalid_data)),
-            Format::Yaml => collect_if(cli.slurp, parse_yaml(&s).map(map_invalid_data)),
-        };
->>>>>>> 99ccb29c
+        let format = unwrap_or_json(cli.from);
+        let s = read::stdin_string(format)?;
+        let inputs = read::from_stdin(format, &s, cli.slurp);
         with_stdout(|out| run(cli, &filter, ctx, inputs, |v| print(out, cli, &v)))?
     } else {
         let mut last = None;
         for file in &cli.files {
             let path = Path::new(file);
-<<<<<<< HEAD
-            let file = read::load_file(path)
+            let bytes = read::load_file(path)
                 .map_err(|e| Error::Io(Some(path.display().to_string()), e))?;
-            let inputs = read::slice(cli, &file);
-=======
-            let file =
-                load_file(path).map_err(|e| Error::Io(Some(path.display().to_string()), e))?;
-            let format = cli
-                .from
-                .or_else(|| Format::determine(path))
-                .unwrap_or(Format::Json);
-            let s = match format {
-                Format::Raw | Format::Json => "",
-                Format::Xml | Format::Yaml => core::str::from_utf8(&file).map_err(invalid_data)?,
-            };
-            let inputs = match format {
-                Format::Raw => {
-                    let read = io::BufReader::new(&**file);
-                    Box::new(raw_input(cli.slurp, read).map(|r| r.map(Val::from)))
-                }
-                Format::Json => collect_if(cli.slurp, json_slice(&file)),
-                Format::Xml => collect_if(cli.slurp, parse_xml(s).map(map_invalid_data)),
-                Format::Yaml => collect_if(cli.slurp, parse_yaml(s).map(map_invalid_data)),
-            };
-
->>>>>>> 99ccb29c
+            let format = unwrap_or_json(cli.from.or_else(|| Format::determine(path)));
+            let s = read::file_str(format, &bytes)?;
+            let inputs = read::from_file(format, &bytes, s, cli.slurp);
+
             if cli.in_place {
                 // create a temporary file where output is written to
                 let location = path.parent().unwrap();
@@ -159,7 +118,7 @@
                 })?;
 
                 // replace the input file with the temporary file
-                std::mem::drop(file);
+                std::mem::drop(bytes);
                 let perms = std::fs::metadata(path)?.permissions();
                 tmp.persist(path).map_err(Error::Persist)?;
                 std::fs::set_permissions(path, perms)?;
@@ -191,7 +150,7 @@
         use hifijson::token::Lex;
         let mut lexer = hifijson::SliceLexer::new(s.as_bytes());
         let err = |e| Error::Parse(format!("{e} (for value passed to `--argjson {k}`)"));
-        Ok((k.to_owned(), lexer.exactly_one(Val::parse).map_err(err)?))
+        Ok((k.to_owned(), lexer.exactly_one(json::parse).map_err(err)?))
     });
     let rawfile = cli.rawfile.iter().map(|(k, path)| {
         let s = std::fs::read_to_string(path).map_err(|e| Error::Io(Some(format!("{path:?}")), e));
@@ -226,133 +185,12 @@
     Val::obj(obj.into_iter().collect())
 }
 
-<<<<<<< HEAD
-=======
-fn parse(
-    path: &PathBuf,
-    code: &str,
-    vars: &[String],
-    paths: &[PathBuf],
-) -> Result<(Vec<Val>, Filter), Vec<FileReports>> {
-    use compile::Compiler;
-    use load::{import, Arena, File, Loader};
-
-    let default = ["~/.jq", "$ORIGIN/../lib/jq", "$ORIGIN/../lib"].map(|x| x.into());
-    let paths = if paths.is_empty() { &default } else { paths };
-
-    let vars: Vec<_> = vars.iter().map(|v| format!("${v}")).collect();
-    let arena = Arena::default();
-    let loader = Loader::new(jaq_std::defs().chain(jaq_json::defs())).with_std_read(paths);
-    //let loader = Loader::new([]).with_std_read(paths);
-    let path = path.into();
-    let modules = loader
-        .load(&arena, File { path, code })
-        .map_err(load_errors)?;
-
-    let mut vals = Vec::new();
-    import(&modules, |p| {
-        let path = p.find(paths, "json")?;
-        vals.push(json_array(path).map_err(|e| e.to_string())?);
-        Ok(())
-    })
-    .map_err(load_errors)?;
-
-    let compiler = Compiler::default()
-        .with_funs(jaq_std::funs().chain(jaq_json::funs()))
-        .with_global_vars(vars.iter().map(|v| &**v));
-    let filter = compiler.compile(modules).map_err(compile_errors)?;
-    Ok((vals, filter))
-}
-
-fn load_errors(errs: load::Errors<&str, PathBuf>) -> Vec<FileReports> {
-    use load::Error;
-
-    let errs = errs.into_iter().map(|(file, err)| {
-        let code = file.code;
-        let err = match err {
-            Error::Io(errs) => errs.into_iter().map(|e| report_io(code, e)).collect(),
-            Error::Lex(errs) => errs.into_iter().map(|e| report_lex(code, e)).collect(),
-            Error::Parse(errs) => errs.into_iter().map(|e| report_parse(code, e)).collect(),
-        };
-        (file.map_code(|s| s.into()), err)
-    });
-    errs.collect()
-}
-
-fn compile_errors(errs: compile::Errors<&str, PathBuf>) -> Vec<FileReports> {
-    let errs = errs.into_iter().map(|(file, errs)| {
-        let code = file.code;
-        let errs = errs.into_iter().map(|e| report_compile(code, e)).collect();
-        (file.map_code(|s| s.into()), errs)
-    });
-    errs.collect()
-}
-
-/// Try to load file by memory mapping and fall back to regular loading if it fails.
-fn load_file(path: impl AsRef<Path>) -> io::Result<Box<dyn core::ops::Deref<Target = [u8]>>> {
-    let file = std::fs::File::open(path.as_ref())?;
-    match unsafe { memmap2::Mmap::map(&file) } {
-        Ok(mmap) => Ok(Box::new(mmap)),
-        Err(_) => Ok(Box::new(std::fs::read(path)?)),
-    }
-}
-
 type BoxError = Box<dyn std::error::Error + Send + Sync>;
 
 fn invalid_data(e: impl Into<BoxError>) -> io::Error {
     io::Error::new(io::ErrorKind::InvalidData, e)
 }
 
-fn map_invalid_data<T>(r: Result<T, impl Into<BoxError>>) -> Result<T, io::Error> {
-    r.map_err(invalid_data)
-}
-
-fn json_slice(slice: &[u8]) -> impl Iterator<Item = io::Result<Val>> + '_ {
-    let mut lexer = hifijson::SliceLexer::new(slice);
-    core::iter::from_fn(move || {
-        use hifijson::token::Lex;
-        Some(Val::parse(lexer.ws_token()?, &mut lexer).map_err(invalid_data))
-    })
-}
-
-fn json_read<'a>(read: impl BufRead + 'a) -> impl Iterator<Item = io::Result<Val>> + 'a {
-    let mut lexer = hifijson::IterLexer::new(read.bytes());
-    core::iter::from_fn(move || {
-        use hifijson::token::Lex;
-        let v = Val::parse(lexer.ws_token()?, &mut lexer);
-        Some(v.map_err(|e| core::mem::take(&mut lexer.error).unwrap_or_else(|| invalid_data(e))))
-    })
-}
-
-fn json_array(path: impl AsRef<Path>) -> io::Result<Val> {
-    json_slice(&load_file(path.as_ref())?).collect()
-}
-
-fn raw_input<'a, R>(slurp: bool, read: R) -> impl Iterator<Item = io::Result<String>> + 'a
-where
-    R: BufRead + 'a,
-{
-    if slurp {
-        Box::new(std::iter::once(io::read_to_string(read)))
-    } else {
-        Box::new(read.lines()) as Box<dyn Iterator<Item = _>>
-    }
-}
-
-fn collect_if<'a, T: FromIterator<T> + 'a, E: 'a>(
-    slurp: bool,
-    iter: impl Iterator<Item = Result<T, E>> + 'a,
-) -> Box<dyn Iterator<Item = Result<T, E>> + 'a> {
-    if slurp {
-        Box::new(core::iter::once(iter.collect()))
-    } else {
-        Box::new(iter)
-    }
-}
-
-type FileReports = (load::File<String, PathBuf>, Vec<Report>);
-
->>>>>>> 99ccb29c
 #[derive(Debug)]
 enum Error {
     Io(Option<String>, io::Error),
@@ -385,7 +223,6 @@
     }
 }
 
-<<<<<<< HEAD
 impl Termination for Error {
     fn report(self) -> ExitCode {
         ExitCode::from(match self {
@@ -395,235 +232,6 @@
             Self::NoOutput => 4,
             Self::Parse(_) | Self::Jaq(_) => 5,
         })
-=======
-struct FormatterFn<F>(F);
-
-impl<F: Fn(&mut Formatter) -> fmt::Result> Display for FormatterFn<F> {
-    fn fmt(&self, f: &mut Formatter) -> fmt::Result {
-        self.0(f)
-    }
-}
-
-struct PpOpts {
-    compact: bool,
-    indent: String,
-    sort_keys: bool,
-}
-
-impl PpOpts {
-    fn indent(&self, f: &mut Formatter, level: usize) -> fmt::Result {
-        if !self.compact {
-            write!(f, "{}", self.indent.repeat(level))?;
-        }
-        Ok(())
-    }
-
-    fn newline(&self, f: &mut Formatter) -> fmt::Result {
-        if !self.compact {
-            writeln!(f)?;
-        }
-        Ok(())
-    }
-}
-
-fn fmt_seq<T, I, F>(fmt: &mut Formatter, opts: &PpOpts, level: usize, xs: I, f: F) -> fmt::Result
-where
-    I: IntoIterator<Item = T>,
-    F: Fn(&mut Formatter, T) -> fmt::Result,
-{
-    opts.newline(fmt)?;
-    let mut iter = xs.into_iter().peekable();
-    while let Some(x) = iter.next() {
-        opts.indent(fmt, level + 1)?;
-        f(fmt, x)?;
-        if iter.peek().is_some() {
-            write!(fmt, ",")?;
-        }
-        opts.newline(fmt)?;
-    }
-    opts.indent(fmt, level)
-}
-
-fn fmt_val(f: &mut Formatter, opts: &PpOpts, level: usize, v: &Val) -> fmt::Result {
-    use yansi::Paint;
-    match v {
-        Val::Null | Val::Bool(_) | Val::Int(_) | Val::Float(_) | Val::Num(_) => v.fmt(f),
-        Val::Str(_) => write!(f, "{}", v.green()),
-        Val::Arr(a) => {
-            '['.bold().fmt(f)?;
-            if !a.is_empty() {
-                fmt_seq(f, opts, level, &**a, |f, x| fmt_val(f, opts, level + 1, x))?;
-            }
-            ']'.bold().fmt(f)
-        }
-        Val::Obj(o) => {
-            '{'.bold().fmt(f)?;
-            let kv = |f: &mut Formatter, (k, val): (&std::rc::Rc<String>, &Val)| {
-                write!(f, "{}:", Val::Str(k.clone()).bold())?;
-                if !opts.compact {
-                    write!(f, " ")?;
-                }
-                fmt_val(f, opts, level + 1, val)
-            };
-            if !o.is_empty() {
-                if opts.sort_keys {
-                    let mut o: Vec<_> = o.iter().collect();
-                    o.sort_by_key(|(k, _v)| *k);
-                    fmt_seq(f, opts, level, o, kv)
-                } else {
-                    fmt_seq(f, opts, level, &**o, kv)
-                }?
-            }
-            '}'.bold().fmt(f)
-        }
-    }
-}
-
-fn print(w: &mut (impl Write + ?Sized), cli: &Cli, val: &Val) -> io::Result<()> {
-    let opts = || PpOpts {
-        compact: cli.compact_output,
-        indent: if cli.tab {
-            String::from("\t")
-        } else {
-            " ".repeat(cli.indent)
-        },
-        sort_keys: cli.sort_keys,
-    };
-    let fmt_json = |f: &mut Formatter| fmt_val(f, &opts(), 0, val);
-    let format = cli.to.unwrap_or(Format::Json);
-
-    if matches!(format, Format::Yaml) {
-        // start of YAML document
-        writeln!(w, "---")?;
-    }
-
-    match (val, format) {
-        (Val::Str(s), Format::Raw) => write!(w, "{s}")?,
-        (_, Format::Json | Format::Yaml | Format::Raw) => write!(w, "{}", FormatterFn(fmt_json))?,
-        (_, Format::Xml) => {
-            use jaq_json::xml::XmlVal;
-            let xml = XmlVal::try_from(val).map_err(|e| invalid_data(e.to_string()))?;
-            write!(w, "{xml}")?
-        }
-    };
-
-    if cli.join_output {
-        // when running `jaq -jn '"prompt> " | (., input)'`,
-        // this flush is necessary to make "prompt> " appear first
-        w.flush()
-    } else {
-        // this also flushes output, because stdout is line-buffered in Rust
-        writeln!(w)
-    }?;
-
-    if matches!(format, Format::Yaml) {
-        // end of YAML document
-        writeln!(w, "...")?;
-    }
-    Ok(())
-}
-
-fn with_stdout<T>(f: impl FnOnce(&mut dyn Write) -> T) -> T {
-    let stdout = io::stdout();
-    if stdout.is_terminal() {
-        f(&mut stdout.lock())
-    } else {
-        f(&mut io::BufWriter::new(stdout.lock()))
-    }
-}
-
-type StringColors = Vec<(String, Option<Color>)>;
-
-#[derive(Debug)]
-struct Report {
-    message: String,
-    labels: Vec<(core::ops::Range<usize>, StringColors, Color)>,
-}
-
-#[derive(Clone, Debug)]
-enum Color {
-    Yellow,
-    Red,
-}
-
-impl Color {
-    fn apply(&self, d: impl Display) -> String {
-        use yansi::{Color, Paint};
-        let color = match self {
-            Self::Yellow => Color::Yellow,
-            Self::Red => Color::Red,
-        };
-        d.fg(color).to_string()
-    }
-}
-
-fn report_io(code: &str, (path, error): (&str, String)) -> Report {
-    let path_range = load::span(code, path);
-    Report {
-        message: format!("could not load file {}: {}", path, error),
-        labels: [(path_range, [(error, None)].into(), Color::Red)].into(),
-    }
-}
-
-fn report_lex(code: &str, (expected, found): load::lex::Error<&str>) -> Report {
-    // truncate found string to its first character
-    let found = &found[..found.char_indices().nth(1).map_or(found.len(), |(i, _)| i)];
-
-    let found_range = load::span(code, found);
-    let found = match found {
-        "" => [("unexpected end of input".to_string(), None)].into(),
-        c => [("unexpected character ", None), (c, Some(Color::Red))]
-            .map(|(s, c)| (s.into(), c))
-            .into(),
-    };
-    let label = (found_range, found, Color::Red);
-
-    let labels = match expected {
-        load::lex::Expect::Delim(open) => {
-            let text = [("unclosed delimiter ", None), (open, Some(Color::Yellow))]
-                .map(|(s, c)| (s.into(), c));
-            Vec::from([(load::span(code, open), text.into(), Color::Yellow), label])
-        }
-        _ => Vec::from([label]),
-    };
-
-    Report {
-        message: format!("expected {}", expected.as_str()),
-        labels,
-    }
-}
-
-fn report_parse(code: &str, (expected, found): load::parse::Error<&str>) -> Report {
-    let found_range = load::span(code, found);
-
-    let found = if found.is_empty() {
-        "unexpected end of input"
-    } else {
-        "unexpected token"
-    };
-    let found = [(found.to_string(), None)].into();
-
-    Report {
-        message: format!("expected {}", expected.as_str()),
-        labels: Vec::from([(found_range, found, Color::Red)]),
-    }
-}
-
-fn report_compile(code: &str, (found, undefined): compile::Error<&str>) -> Report {
-    use compile::Undefined::Filter;
-    let found_range = load::span(code, found);
-    let wnoa = |exp, got| format!("wrong number of arguments (expected {exp}, found {got})");
-    let message = match (found, undefined) {
-        ("reduce", Filter(arity)) => wnoa("2", arity),
-        ("foreach", Filter(arity)) => wnoa("2 or 3", arity),
-        (_, undefined) => format!("undefined {}", undefined.as_str()),
-    };
-    let found = [(message.clone(), None)].into();
-
-    Report {
-        message,
-        labels: Vec::from([(found_range, found, Color::Red)]),
->>>>>>> 99ccb29c
     }
 }
 
@@ -642,12 +250,7 @@
     let data = funs::Data::new(&filter.lut, inputs);
     let ctx = filter::Ctx::new(&data, vars);
 
-    let json = |s: String| {
-        use hifijson::token::Lex;
-        hifijson::SliceLexer::new(s.as_bytes())
-            .exactly_one(Val::parse)
-            .map_err(read::invalid_data)
-    };
+    let json = |s: String| read::json_single(s.as_bytes());
     let input = json(test.input)?;
     let expect: Result<Val, _> = test.output.into_iter().map(json).collect();
     let obtain: Result<Val, _> = filter.id.run((ctx, input)).collect();

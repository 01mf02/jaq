--- conflicted
+++ resolved
@@ -91,11 +91,7 @@
 }
 
 /// Order-preserving map
-<<<<<<< HEAD
-pub type Map<K = Rc<String>, V = Val> = indexmap::IndexMap<K, V, foldhash::fast::RandomState>;
-=======
 type Map<K = Val, V = K> = indexmap::IndexMap<K, V, foldhash::fast::RandomState>;
->>>>>>> f362702d
 
 /// Error that can occur during filter execution.
 pub type Error = jaq_core::Error<Val>;
@@ -408,7 +404,9 @@
 #[cfg(feature = "parse")]
 fn parse_fun<D: for<'a> DataT<V<'a> = Val>>() -> Filter<RunPtr<D>> {
     ("fromjson", v(0), |cv| {
-        box_once_err(cv.1.as_str().and_then(|s| json::from_str(s)))
+        use jaq_core::ValT;
+        let fail = || Error::typ(cv.1.clone(), Type::Str.as_str());
+        box_once_err(cv.1.as_str().ok_or_else(fail).and_then(json::from_str))
     })
 }
 
@@ -464,15 +462,6 @@
     fn as_isize(&self) -> Result<isize, Error> {
         let fail = || Error::typ(self.clone(), Type::Int.as_str());
         self.as_num().and_then(Num::as_isize).ok_or_else(fail)
-    }
-
-    #[cfg(feature = "parse")]
-    /// If the value is a string, return it, else fail.
-    fn as_str(&self) -> Result<&Rc<String>, Error> {
-        match self {
-            Self::Str(s) => Ok(s),
-            _ => Err(Error::typ(self.clone(), Type::Str.as_str())),
-        }
     }
 
     /// If the value is an array, return it, else fail.
@@ -520,56 +509,6 @@
             _ => self == other,
         }
     }
-<<<<<<< HEAD
-=======
-
-    /// Parse at least one JSON value, given an initial token and a lexer.
-    ///
-    /// If the underlying lexer reads input fallibly (for example `IterLexer`),
-    /// the error returned by this function might be misleading.
-    /// In that case, always check whether the lexer contains an error.
-    #[cfg(feature = "hifijson")]
-    pub fn parse(token: Token, lexer: &mut impl LexAlloc) -> Result<Self, hifijson::Error> {
-        use hifijson::{token, Error};
-        match token {
-            Token::Null => Ok(Self::Null),
-            Token::True => Ok(Self::Bool(true)),
-            Token::False => Ok(Self::Bool(false)),
-            Token::DigitOrMinus => Ok(Self::Num({
-                let (num, parts) = lexer.num_string()?;
-                // if we are dealing with an integer ...
-                if parts.dot.is_none() && parts.exp.is_none() {
-                    Num::try_from_int_str(&num).unwrap()
-                } else {
-                    Num::Dec(Rc::new(num.to_string()))
-                }
-            })),
-            Token::Quote => Ok(Self::from(lexer.str_string()?.to_string())),
-            Token::LSquare => Ok(Self::Arr({
-                let mut arr = Vec::new();
-                lexer.seq(Token::RSquare, |token, lexer| {
-                    arr.push(Self::parse(token, lexer)?);
-                    Ok::<_, hifijson::Error>(())
-                })?;
-                arr.into()
-            })),
-            Token::LCurly => Ok(Self::obj({
-                let mut obj = Map::default();
-                lexer.seq(Token::RCurly, |token, lexer| {
-                    let key =
-                        lexer.str_colon(token, |lexer| lexer.str_string().map_err(Error::Str))?;
-
-                    let token = lexer.ws_token().ok_or(token::Expect::Value)?;
-                    let value = Self::parse(token, lexer)?;
-                    obj.insert(Val::from(key.to_string()), value);
-                    Ok::<_, Error>(())
-                })?;
-                obj
-            })),
-            _ => Err(token::Expect::Value)?,
-        }
-    }
->>>>>>> f362702d
 }
 
 #[cfg(feature = "serde_json")]

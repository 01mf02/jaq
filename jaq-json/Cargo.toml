--- conflicted
+++ resolved
@@ -26,14 +26,11 @@
 
 foldhash = { version = "0.1", default-features = false }
 indexmap = { version = "2.0", default-features = false }
-<<<<<<< HEAD
 num-bigint = { version = "0.4.6", default-features = false }
 num-traits = { version = "0.2.19", default-features = false }
 serde_json = { version = "1.0.81", default-features = false, features = ["alloc"], optional = true }
-=======
 
+# parsers
 hifijson = { version = "0.2.0", default-features = false, features = ["alloc"], optional = true }
 saphyr-parser = { version = "0.0.5", optional = true }
-serde_json = { version = "1.0.81", default-features = false, optional = true }
-xmlparser = { version = "0.13.6", optional = true }
->>>>>>> 99ccb29c
+xmlparser = { version = "0.13.6", optional = true }
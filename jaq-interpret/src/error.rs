--- conflicted
+++ resolved
@@ -52,12 +52,8 @@
         }
     }
 
-<<<<<<< HEAD
-    pub fn from_str(s: impl ToString) -> Self {
-=======
-    /// Build an error from anything stringifyable.
-    pub fn from_any(s: impl ToString) -> Self {
->>>>>>> 69a2d1de
+    /// Build an error from something that can be converted to a string.
+    pub fn str(s: impl ToString) -> Self {
         Self::Val(Val::str(s.to_string()))
     }
 }
